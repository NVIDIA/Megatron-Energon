--- conflicted
+++ resolved
@@ -1,11 +1,6 @@
-<<<<<<< HEAD
-<!--- Copyright (c) 2024, NVIDIA CORPORATION.
+<!--- Copyright (c) 2025, NVIDIA CORPORATION.
 SPDX-License-Identifier: BSD-3-Clause -->
 
-=======
-<!--- Copyright (c) 2025, NVIDIA CORPORATION.
-SPDX-License-Identifier: BSD-3-Clause -->
->>>>>>> c69f1770
 # Customized Blending
 
 In your Task Encoder you could customize the blend of datasets by overriding the `build_train_datasets` method as shown below.
