<<<<<<< HEAD
<!--- Copyright (c) 2024, NVIDIA CORPORATION.
SPDX-License-Identifier: BSD-3-Clause -->

=======
<!--- Copyright (c) 2025, NVIDIA CORPORATION.
SPDX-License-Identifier: BSD-3-Clause -->
>>>>>>> c69f1770
# Joining Datasets

Joining is needed when you have two or more corresponding datasets, each dataset having some parts to compose each sample.

```{image} ../images/joining.png
:alt: Joining Datasets
:class: bg-primary
:width: 550px
:align: center
```

Dataset joining is analogous to webdataset's "add column", i.e., merging two datasets which require the same files within the tar files.

## Example File Structure

Here is an example structure of the datasets within the tar files:

```
ds1
├── .nv-meta
│   ├── .info.yaml
│   ├── split.yaml
│   └── dataset.yaml
├── shard1.tar
│   ├── 0001.jpg
│   ├── 0002.jpg
│   └── 0003.jpg
├── shard1.idx

ds2
├── .nv-meta
│   ├── .info.yaml
│   ├── split.yaml
│   └── dataset.yaml
├── shard1.tar
│   ├── 0001.txt
│   ├── 0002.txt
│   └── 0003.txt
├── shard1.idx
```

In this example, `ds1/shard1.tar` and `ds2/shard1.tar` contain files with the same base names / keys.
When joining, the files from both datasets are joined based on their keys, which must be in the same order. Each dataset must be [prepared](../basic/data_prep) (i.e. .nv-meta created).


## Minimal Example

Below is a minimal meta dataset example for joining.

 `metadataset_minimal.yaml`:
```yaml
__module__: megatron.energon
__class__: MetadatasetV2
splits:
  train:
    join:
      - path: ds1
      - path: ds2
    joiner:
      __module__: megatron.energon
      __class__: CaptioningSample
```
Note that the blending is omitted here, as it is optional. The joining is of course also optional.

## Extensive Example

Here is a more extensive example that shows multiple things at once:

* Joining can be used inside blending
* The datasets to be joined can have custom subflavors or dataset yamls specified
* A custom "joiner" can be specified to define how samples are joined and what the resulting type is

`metadataset_extended.yaml`:
```yaml
__module__: megatron.energon
__class__: MetadatasetV2
splits:
  train:
    blend:
      - weight: 1
        join:
          - path: ds1
            dataset_config: dataset.yaml  # If override is needed
          - path: ds2
            dataset_config: dataset.yaml
            subflavors: # If needed, will be merged(overriding) with parent subflavor
              ds2_extra: 2
            split_config: split.yaml
        joiner:
          __module__: my_module
          __class__: JoinedSample # Type should implement from_joined(ds1, ds2)
        split_config: split.yaml  # Sets this for all joined datasets
        split_part: train  # Sets this for all joined datasets
        subflavor: ds1  # Sets this for all joined datasets
        subflavors:  # Sets this for all joined datasets (it will be merged with their individual subflavors)
          source: metadataset.yaml
```

## Custom Join Type

To define a custom join type, you can create a Python class as shown below in `my_module.py`:

```python
from dataclasses import dataclass
import torch
from megatron.energon import Sample, TextSample

@dataclass
class JoinedSample(Sample):
    text1: torch.Tensor
    text2: torch.Tensor

    @staticmethod
    def from_joined(ds1: TextSample, ds2: TextSample) -> "JoinedSample":
        return JoinedSample.derive_from(
            ds1,
            text1=ds1.text,
            text2=ds2.text,
        )
```

This class should implement the `from_joined` method to combine samples from `ds1` and `ds2`.
Note: It is important to use `derive_from` with the first argument being the first sample, as this will guarantee that the state can be saved and restored. It ensures that all the internal keys of the sample are retained.

<|MERGE_RESOLUTION|>--- conflicted
+++ resolved
@@ -1,11 +1,6 @@
-<<<<<<< HEAD
-<!--- Copyright (c) 2024, NVIDIA CORPORATION.
+<!--- Copyright (c) 2025, NVIDIA CORPORATION.
 SPDX-License-Identifier: BSD-3-Clause -->
 
-=======
-<!--- Copyright (c) 2025, NVIDIA CORPORATION.
-SPDX-License-Identifier: BSD-3-Clause -->
->>>>>>> c69f1770
 # Joining Datasets
 
 Joining is needed when you have two or more corresponding datasets, each dataset having some parts to compose each sample.
