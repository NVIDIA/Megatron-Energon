# Copyright (c) 2025, NVIDIA CORPORATION.
# SPDX-License-Identifier: BSD-3-Clause

"""This module defines tests for meta datasets."""

import dataclasses
import gc
import logging
import sys
import tempfile
import time
import unittest
import warnings
from collections import Counter
from pathlib import Path
from typing import Any, Iterable

import numpy as np
import torch
import webdataset as wds

from megatron.energon import (
    SavableDataset,
    WorkerConfig,
    get_loader,
    get_savable_loader,
    get_train_dataset,
    get_val_dataset,
    load_dataset,
)
from megatron.energon.flavors.webdataset import MAIN_FOLDER_NAME
from megatron.energon.metadataset.loader_interface import DatasetBlendMode
from megatron.energon.wrappers.blend_dataset import BlendDataset

# Speed up tests significantly by reducing the torch status check interval for broken worker shutdown
try:
    torch.utils.data._utils.worker.MP_STATUS_CHECK_INTERVAL = 0.1
    torch.utils.data._utils.MP_STATUS_CHECK_INTERVAL = 0.1
except AttributeError:
    pass


def _norng_state(state):
    if isinstance(state, bytes):
        if len(state) > 100:
            return state[:5] + f"...<len={len(state)}>".encode()
        return state
    elif isinstance(state, str):
        if len(state) > 100:
            return state[:5] + f"...<len={len(state)}>"
        return state
    elif isinstance(state, dict):
        return {k: _norng_state(v) for k, v in state.items()}
    elif isinstance(state, (list, tuple)):
        if len(state) > 100:
            state = state[:5]
        return type(state)(_norng_state(v) for v in state)
    else:
        return state


def get_blend_dataset(ds: SavableDataset):
    if isinstance(ds, BlendDataset):
        return ds
    else:
        if hasattr(ds, "dataset"):
            return get_blend_dataset(ds.dataset)
        else:
            raise ValueError("No blend dataset found")


def assert_nested_equal(a: Any, b: Any, path: str = "") -> None:
    """
    Recursively checks that two nested data structures (consisting of dicts, lists, tuples,
    and other basic types) are equal. If they are not equal, prints the path of the first mismatch
    and raises an AssertionError.

    Args:
        a: First nested structure to compare.
        b: Second nested structure to compare.
        path: Internal parameter used to pass the current traversal path (do not set this manually).

    Raises:
        AssertionError: If a mismatch is found.
    """
    if type(a) is not type(b):
        # Check if types differ
        mismatch_details = f"Type mismatch at {path or '<root>'}: {type(a)} != {type(b)}"
        print(mismatch_details)
        raise AssertionError(mismatch_details)
    if isinstance(a, dict):
        # If they are both dictionaries, compare each key and value
        # Check if they have the same keys
        a_keys = set(a.keys())
        b_keys = set(b.keys())
        if a_keys != b_keys:
            missing_in_a = b_keys - a_keys
            missing_in_b = a_keys - b_keys
            mismatch_details = (
                f"Key mismatch at {path or '<root>'}:\n"
                + "Missing in first object: "
                + ", ".join(f"[{k}]={b[k]!r}" for k in missing_in_a)
                + "\n"
                + "Missing in second object: "
                + ", ".join(f"[{k}]={a[k]!r}" for k in missing_in_b)
                + "\n"
            )
            print(mismatch_details)
            raise AssertionError(mismatch_details)
        for key in a:
            sub_path = f"{path}['{key}']" if path else f"['{key}']"
            assert_nested_equal(a[key], b[key], sub_path)
    elif isinstance(a, (list, tuple)):
        # If they are lists (or tuples), compare elements in order
        if len(a) != len(b):
            mismatch_details = f"Length mismatch at {path or '<root>'}: {len(a)} != {len(b)}"
            print(mismatch_details)
            raise AssertionError(mismatch_details)
        for index, (item_a, item_b) in enumerate(zip(a, b)):
            sub_path = f"{path}[{index}]" if path else f"[{index}]"
            assert_nested_equal(item_a, item_b, sub_path)
    elif isinstance(a, torch.Tensor):
        if a.shape != b.shape:
            mismatch_details = f"Shape mismatch at {path or '<root>'}: {a.shape} != {b.shape}"
            print(mismatch_details)
            raise AssertionError(mismatch_details)
        if not torch.all(a == b):
            mismatch_details = f"Value mismatch at {path or '<root>'}: {repr(a)} != {repr(b)}"
            print(mismatch_details)
            raise AssertionError(mismatch_details)
    elif isinstance(a, np.ndarray):
        if a.shape != b.shape:
            mismatch_details = f"Shape mismatch at {path or '<root>'}: {a.shape} != {b.shape}"
            print(mismatch_details)
            raise AssertionError(mismatch_details)
        if not np.all(a == b):
            mismatch_details = f"Value mismatch at {path or '<root>'}: {repr(a)} != {repr(b)}"
            print(mismatch_details)
            raise AssertionError(mismatch_details)
    elif dataclasses.is_dataclass(a):
        for field in dataclasses.fields(a):
            assert_nested_equal(
                getattr(a, field.name), getattr(b, field.name), f"{path}.{field.name}"
            )
    else:
        # Otherwise, compare values directly
        if a != b:
            mismatch_details = f"Value mismatch at {path or '<root>'}: {repr(a)} != {repr(b)}"
            print(mismatch_details)
            raise AssertionError(mismatch_details)


class TestDataset(unittest.TestCase):
    # Set up the test fixture
    def setUp(self):
        logging.basicConfig(stream=sys.stderr, level=logging.INFO)
        warnings.simplefilter("ignore", ResourceWarning)

        # Create a temporary directory
        self.temp_dir = tempfile.TemporaryDirectory()
        self.dataset_path = Path(self.temp_dir.name)
        # self.dataset_path = Path("./test_dataset")

        self.dataset_path.mkdir(exist_ok=True, parents=True)

        (self.dataset_path / "ds1").mkdir(exist_ok=True, parents=True)
        (self.dataset_path / "ds2").mkdir(exist_ok=True, parents=True)

        # Create a small dummy captioning dataset
        self.create_text_test_dataset(self.dataset_path / "ds1", range(55), range(55))
        self.create_text_test_dataset(self.dataset_path / "ds2", range(100, 155), range(100, 155))
        self.create_text_test_dataset(self.dataset_path / "ds3", range(200, 255), range(0, 55))

        self.mds_path = self.dataset_path / "metadataset.yaml"
        with open(self.mds_path, "w") as f:
            f.write(
                "\n".join(
                    [
                        "__module__: megatron.energon",
                        "__class__: Metadataset",
                        "splits:",
                        "  train:",
                        "    datasets:",
                        "      - weight: 1",
                        "        path: ds1",
                        "        subflavor: ds1",
                        "        subflavors:",
                        "          source: metadataset.yaml",
                        "          number: 43",
                        "          mds: mds",
                        "        shuffle_over_epochs_multiplier: 3",
                        "      - weight: 1",
                        "        path: ds2",
                        "        subflavor: ds2",
                        "        subflavors:",
                        "          source: metadataset.yaml",
                        "          number: 44",
                        "          mds: mds",
                        "  val:",
                        "    datasets:",
                        "      - weight: 1",
                        "        path: ds1",
                        "        split_part: train",
                        "      - weight: 1",
                        "        path: ds2",
                        "        split_part: train",
                    ]
                )
            )
        self.nested_mds_path = self.dataset_path / "nested_metadataset.yaml"
        with open(self.nested_mds_path, "w") as f:
            f.write(
                "\n".join(
                    [
                        "splits:",
                        "  train:",
                        "    datasets:",
                        "      - weight: 4",
                        "        path: ./metadataset.yaml",
                        "        split_part: train",
                        "        subflavor: train",
                        "        subflavors:",
                        "          source: nested_metadataset.yaml",
                        "          mds: nested_train",
                        "      - path: ./metadataset.yaml",
                        "        split_part: val",
                        "        subflavors:",
                        "          source: nested_metadataset.yaml",
                        "          mds: nested_val",
                    ]
                )
            )
        print(self.dataset_path)

    def tearDown(self):
        # Remove all temporary files
        gc.collect()
        self.temp_dir.cleanup()

    @staticmethod
    def create_text_test_dataset(path: Path, txt_range: Iterable[int], key_range: Iterable[int]):
        """Creates a small dummy test dataset for testing purposes."""

        # Create num_samples unique captions
        (path / "parts").mkdir(exist_ok=True, parents=True)

        # Initialize the ShardWriter
        with wds.ShardWriter(f"{path}/parts/data-%d.tar", maxcount=10) as shard_writer:
            for key, txt in zip(key_range, txt_range):
                # Write individual files to shards
                shard_writer.write(
                    {
                        "__key__": f"{key:06d}",
                        "txt": f"{txt}".encode(),
                    },
                )
            total_shards = shard_writer.shard

        from megatron.energon.flavors import BaseWebdatasetFactory

        BaseWebdatasetFactory.prepare_dataset(
            path,
            [f"parts/data-{{0..{total_shards - 1}}}.tar"],
            split_parts_ratio=[("train", 1.0)],
            shuffle_seed=None,
        )

        with open(path / MAIN_FOLDER_NAME / "dataset.yaml", "w") as f:
            f.write(
                "\n".join(
                    [
                        "sample_type:",
                        "  __module__: megatron.energon",
                        "  __class__: TextSample",
                        "field_map:",
                        "  text: txt",
                        "subflavors:",
                        "  source: dataset.yaml",
                        "  dataset.yaml: true",
                        "  number: 42",
                    ]
                )
            )

    def test_metadataset(self):
        torch.manual_seed(42)
        worker_config = WorkerConfig(
            rank=0,
            world_size=1,
            num_workers=0,
            seed_offset=42,
        )

        # Train mode dataset
        train_dataset = get_train_dataset(
            self.mds_path,
            worker_config=worker_config,
            batch_size=10,
            shuffle_buffer_size=None,
            max_samples_per_sequence=None,
        )
        print(len(train_dataset))
        assert len(train_dataset) == 11

        train_loader1 = get_loader(train_dataset)

        train_order1 = [
            text for idx, data in zip(range(55 * 10), train_loader1) for text in data.text
        ]
        print(train_order1[:10])
        print(Counter(train_order1))
        assert len(Counter(train_order1)) == 110
        assert all(48 <= v <= 52 for v in Counter(train_order1).values())

        train_subflavors = [
            subflavor["__subflavor__"]
            for idx, data in zip(range(55), train_loader1)
            for subflavor in data.__subflavors__
        ]
        print("train_subflavors[:10]", train_subflavors[:10])
        print("Counter(train_subflavors)", Counter(train_subflavors))
        assert len(Counter(train_subflavors)) == 2
        assert all(250 <= v <= 300 for v in Counter(train_subflavors).values())

        # Train mode dataset
        train_dataset = get_train_dataset(
            self.mds_path,
            worker_config=worker_config,
            batch_size=10,
            shuffle_buffer_size=25,
            max_samples_per_sequence=25,
        )
        print(len(train_dataset))
        assert len(train_dataset) == 11

        train_loader1 = get_loader(train_dataset)

        train_order1 = [
            text for idx, data in zip(range(55 * 10), train_loader1) for text in data.text
        ]
        print(train_order1[:10])
        print(Counter(train_order1))
        assert len(Counter(train_order1)) == 110
        assert all(48 <= v <= 52 for v in Counter(train_order1).values())

        # Val mode dataset
        val_dataset = get_val_dataset(self.mds_path, worker_config=worker_config, batch_size=10)
        print(len(val_dataset))
        assert len(val_dataset) == 11

        val_loader1 = get_loader(val_dataset)

        val_order1 = [text for data in val_loader1 for text in data.text]
        assert len(val_order1) == 110
        print(Counter(val_order1))
        assert all(v == 1 for v in Counter(val_order1).values())

    def test_nested_metadataset(self):
        torch.manual_seed(42)
        worker_config = WorkerConfig(
            rank=0,
            world_size=1,
            num_workers=0,
        )

        dataset = load_dataset(self.nested_mds_path)

        raw_datasets = dataset.get_datasets(
            training=False, split_part="train", worker_config=worker_config
        )
        assert raw_datasets.blend_mode == DatasetBlendMode.DATASET_WEIGHT
        assert [raw_dataset.weight for raw_dataset in raw_datasets.datasets] == [0.4, 0.4, 0.1, 0.1]
        assert [raw_dataset.dataset.paths[0].name for raw_dataset in raw_datasets.datasets] == [
            "ds1",
            "ds2",
            "ds1",
            "ds2",
        ]
        print([raw_dataset.dataset.subflavors for raw_dataset in raw_datasets.datasets])
        assert [raw_dataset.dataset.subflavors for raw_dataset in raw_datasets.datasets] == [
            {
                "source": "nested_metadataset.yaml",
                "dataset.yaml": True,
                "number": 43,
                "mds": "nested_train",
                "__subflavor__": "train",
            },
            {
                "source": "nested_metadataset.yaml",
                "dataset.yaml": True,
                "number": 44,
                "mds": "nested_train",
                "__subflavor__": "train",
            },
            {
                "source": "nested_metadataset.yaml",
                "dataset.yaml": True,
                "number": 42,
                "mds": "nested_val",
            },
            {
                "source": "nested_metadataset.yaml",
                "dataset.yaml": True,
                "number": 42,
                "mds": "nested_val",
            },
        ]

        # Train mode dataset
        train_dataset = get_train_dataset(
            self.nested_mds_path,
            worker_config=worker_config,
            batch_size=10,
            shuffle_buffer_size=None,
            max_samples_per_sequence=None,
        )
        print(len(train_dataset))
        assert len(train_dataset) == 22

        train_loader1 = get_loader(train_dataset)

        train_order1 = [
            text for idx, data in zip(range(55 * 10), train_loader1) for text in data.text
        ]
        print(train_order1[:10])
        print(Counter(train_order1))
        assert len(Counter(train_order1)) == 110
        assert all(48 <= v <= 53 for v in Counter(train_order1).values())

        train_subflavors = [
            subflavor.get("__subflavor__")
            for idx, data in zip(range(55), train_loader1)
            for subflavor in data.__subflavors__
        ]
        cnt = Counter(train_subflavors)
        print(train_subflavors[:10])
        print(cnt)
        avg = 55 * 10 / 5
        assert len(Counter(train_subflavors)) == 2
        assert avg * 4 - 40 < cnt["train"] < avg * 4 + 40
        assert avg - 10 < cnt[None] < avg + 10

        train_subflavorss = [
            tuple(subflavor.items())
            for idx, data in zip(range(55), train_loader1)
            for subflavor in data.__subflavors__
        ]
        cnt = Counter(train_subflavorss)
        print(train_subflavorss[:10])
        print(cnt)
        assert len(Counter(train_subflavorss)) == 3
        assert (
            avg * 2 - 20
            < cnt[
                (
                    ("source", "nested_metadataset.yaml"),
                    ("dataset.yaml", True),
                    ("number", 43),
                    ("__subflavor__", "train"),
                    ("mds", "nested_train"),
                )
            ]
            < avg * 2 + 20
        )
        assert (
            avg * 2 - 20
            < cnt[
                (
                    ("source", "nested_metadataset.yaml"),
                    ("dataset.yaml", True),
                    ("number", 44),
                    ("__subflavor__", "train"),
                    ("mds", "nested_train"),
                )
            ]
            < avg * 2 + 20
        )
        assert (
            avg * 1 - 20
            < cnt[
                (
                    ("source", "nested_metadataset.yaml"),
                    ("dataset.yaml", True),
                    ("number", 42),
                    ("mds", "nested_val"),
                )
            ]
            < avg * 1 + 20
        )

        # Train mode dataset
        train_dataset = get_train_dataset(
            self.mds_path,
            worker_config=worker_config,
            batch_size=10,
            shuffle_buffer_size=25,
            max_samples_per_sequence=25,
        )
        print(len(train_dataset))
        assert len(train_dataset) == 11

        train_loader1 = get_loader(train_dataset)

        train_order1 = [
            text for idx, data in zip(range(55 * 10), train_loader1) for text in data.text
        ]
        print(train_order1[:10])
        print(Counter(train_order1))
        assert len(Counter(train_order1)) == 110
        assert all(48 <= v <= 52 for v in Counter(train_order1).values())

        # Val mode dataset
        val_dataset = get_val_dataset(self.mds_path, worker_config=worker_config, batch_size=10)
        print(len(val_dataset))
        assert len(val_dataset) == 11

        val_loader1 = get_loader(val_dataset)

        val_order1 = [text for data in val_loader1 for text in data.text]
        assert len(val_order1) == 110
        print(Counter(val_order1))
        assert all(v == 1 for v in Counter(val_order1).values())

    def test_worker_sample_balance(self):
        torch.manual_seed(42)

        for num_workers in [6, 30]:
            samples_per_global_worker = Counter()

            for rank in range(2):
                wc = WorkerConfig(
                    rank=rank,
                    world_size=2,
                    num_workers=num_workers,
                )

                train_dataset = get_train_dataset(
                    self.nested_mds_path,
                    worker_config=wc,
                    batch_size=1,
                    shuffle_buffer_size=None,
                    max_samples_per_sequence=None,
                )

                blend_dataset = get_blend_dataset(train_dataset)
                assert isinstance(blend_dataset, BlendDataset)

                ds_weights = blend_dataset.dataset_weights
                assert len(ds_weights) == 4  # 4 datasets

                # We are now going to count the number of samples that was assigned to each
                # globally unique worker. This corresponds to the shard_ranges that energon
                # prints out when the dataset is built.

                for ds, w in ds_weights:
                    worker_slice_offsets = ds.dataset.dataset.workers_slice_offsets
                    assert len(worker_slice_offsets) == num_workers

                    for worker_idx, slice_offsets in enumerate(worker_slice_offsets):
                        samples_per_global_worker[(rank, worker_idx)] += (
                            slice_offsets[-1] - slice_offsets[0]
                        )
            print(samples_per_global_worker)

            # Check the sample assignnent is balanced across all global workers
            if num_workers == 6:
                assert list(samples_per_global_worker.values()) == [
                    19,  # rank 0
                    18,
                    18,
                    19,
                    18,
                    18,
                    19,  # rank 1
                    18,
                    18,
                    19,
                    18,
                    18,
                ]
            elif num_workers == 30:
                # This should match the pattern of the first 40 items of a generalized bit
                # reversal sequence of length 60.
                # Given 4 * 55 = 220 samples modulo 60 workers, is 40 remaining samples
                assert list(samples_per_global_worker.values()) == [
                    4,
                    4,
                    4,
                    4,
                    3,
                    4,
                    3,
                    4,
                    4,
                    4,
                    3,
                    4,
                    3,
                    4,
                    3,
                    4,
                    4,
                    4,
                    4,
                    3,
                    4,
                    3,
                    4,
                    4,
                    4,
                    3,
                    4,
                    3,
                    4,
                    3,
                    4,
                    4,
                    4,
                    4,
                    3,
                    4,
                    3,
                    4,
                    4,
                    4,
                    3,
                    4,
                    3,
                    4,
                    3,
                    4,
                    4,
                    4,
                    4,
                    3,
                    4,
                    3,
                    4,
                    4,
                    4,
                    3,
                    4,
                    3,
                    4,
                    3,
                ]

    def test_save_restore_state_train(self):
        torch.manual_seed(42)

        worker_config = WorkerConfig(
            rank=0,
            world_size=1,
            num_workers=0,
            seed_offset=42,
        )

        def new_loader():
            return get_savable_loader(
                get_train_dataset(
                    self.mds_path,
                    worker_config=worker_config,
                    batch_size=10,
                    parallel_shard_iters=2,
                    shuffle_buffer_size=None,
                    max_samples_per_sequence=None,
                    shuffle_over_epochs_multiplier=2,
                ),
            )

        # Train mode dataset
        loader = new_loader()
        state_0 = loader.save_state_rank()
        order_0 = [data.text for idx, data in zip(range(10), loader)]
        state_1 = loader.save_state_rank()
        # print("save state done")
        order_1 = [data.text for idx, data in zip(range(20), loader)]

        state_2 = loader.save_state_rank()
        # print("save state done")
        # Iterated 30 samples, afterwards 50 samples. Checkpoint should be around that
        order_2 = [data.text for idx, data in zip(range(20), loader)]

        state_3 = loader.save_state_rank()
        # print("save state done")
        # Iterated 50 samples, afterwards 53 samples. Checkpoint should be around that
        order_3 = [data.text for idx, data in zip(range(3), loader)]

        state_4 = loader.save_state_rank()
        # print("save state done")
        # Dataset size is 55, want to save one sample before end of epoch
        # Iterated 53 samples, afterwards 54 samples. Checkpoint should be around that
        order_4 = [data.text for idx, data in zip(range(1), loader)]

        state_5 = loader.save_state_rank()
        # print("save state done")
        # Dataset size is 55, want to save one sample before end of epoch
        # Iterated 54 samples, afterwards 55 samples. Checkpoint should be around that
        order_5 = [data.text for idx, data in zip(range(1), loader)]

        state_6 = loader.save_state_rank()
        # print("save state done")
        # Dataset size is 55, want to save one sample before end of epoch
        # Iterated 55 samples, afterwards 75 samples. Checkpoint should be around that
        order_6 = [data.text for idx, data in zip(range(70), loader)]

        loader = new_loader()
        print("state_1:", _norng_state(state_1))
        loader.restore_state_rank(state_1)
        order_1_rest = [data.text for idx, data in zip(range(len(order_1)), loader)]
        assert order_1 == order_1_rest

        loader = new_loader()
        loader.restore_state_rank(state_0)
        order_0_rest = [data.text for idx, data in zip(range(len(order_0)), loader)]
        assert order_0 == order_0_rest

        loader = new_loader()
        print("state_2:", _norng_state(state_2))
        loader.restore_state_rank(state_2)
        order_2_rest = [data.text for idx, data in zip(range(len(order_2)), loader)]
        print("order_2:", order_2)
        print("order_2_rest:", order_2_rest)
        assert order_2 == order_2_rest

        loader = new_loader()
        print("state_3:", _norng_state(state_3))
        loader.restore_state_rank(state_3)
        order_3_rest = [data.text for idx, data in zip(range(len(order_3)), loader)]
        print("order_3:", order_3)
        print("order_3_rest:", order_3_rest)
        assert order_3 == order_3_rest

        loader = new_loader()
        print("state_4:", _norng_state(state_4))
        loader.restore_state_rank(state_4)
        order_4_rest = [data.text for idx, data in zip(range(len(order_4)), loader)]
        print("order_4:", order_4)
        print("order_4_rest:", order_4_rest)
        assert order_4 == order_4_rest

        loader = new_loader()
        print("state_5:", _norng_state(state_5))
        loader.restore_state_rank(state_5)
        order_5_rest = [data.text for idx, data in zip(range(len(order_5)), loader)]
        print("order_5:", order_5)
        print("order_5_rest:", order_5_rest)
        assert order_5 == order_5_rest

        loader = new_loader()
        print("state_6:", _norng_state(state_6))
        loader.restore_state_rank(state_6)
        order_6_rest = [data.text for idx, data in zip(range(len(order_6)), loader)]
        print("order_6:", order_6)
        print("order_6_rest:", order_6_rest)
        assert order_6 == order_6_rest

        wrk_cfg = worker_config.config()
        assert wrk_cfg == {
            "rank": 0,
            "world_size": 1,
            "num_workers": 0,
            "data_parallel_group": None,
        }
        print("loader.config():")
        print(loader.config())
        print()
        reference_config = {
            "type": "MapDataset",
            "dataset": {
                "type": "BatchDataset",
                "batch_size": 10,
                "batcher": "megatron.energon.task_encoder.base.DefaultTaskEncoder.batch",
                "batcher_stateless": True,
                "drop_last": False,
                "error_handler": "megatron.energon.wrappers._log_exception.log_exception",
                "worker_config": wrk_cfg,
                "dataset": {
                    "type": "MapDataset",
                    "dataset": {
                        "type": "BlendDataset",
                        "dataset_weights": [
                            (
                                {
                                    "type": "RepeatDataset",
                                    "dataset": {
                                        "type": "MapDataset",
                                        "dataset": {
<<<<<<< HEAD
                                            "type": "WebdatasetSampleLoaderDataset",
                                            "joins": 1,
                                            "len": 55,
                                            "slice_offsets": [[0, 10, 20, 30, 40, 50, 55]],
                                            "worker_config": wrk_cfg,
                                            "shuffle_over_epochs": 6,
                                            "parallel_slice_iters": 2,
                                        },
                                        "map_fn": "megatron.energon.flavors.webdataset.base_webdataset.BaseWebdatasetFactory._load_sample_raw",
                                        "map_fn_config": {
                                            "type": "StandardWebdatasetFactory",
                                            "training": True,
                                            "_path": str(self.dataset_path / "ds1"),
                                            "shards": [
                                                {
                                                    "name": "parts/data-0.tar",
                                                    "count": 10,
                                                    "_path": str(
                                                        self.dataset_path / "ds1/parts/data-0.tar"
                                                    ),
                                                },
                                                {
                                                    "name": "parts/data-1.tar",
                                                    "count": 10,
                                                    "_path": str(
                                                        self.dataset_path / "ds1/parts/data-1.tar"
                                                    ),
                                                },
                                                {
                                                    "name": "parts/data-2.tar",
                                                    "count": 10,
                                                    "_path": str(
                                                        self.dataset_path / "ds1/parts/data-2.tar"
                                                    ),
                                                },
                                                {
                                                    "name": "parts/data-3.tar",
                                                    "count": 10,
                                                    "_path": str(
                                                        self.dataset_path / "ds1/parts/data-3.tar"
                                                    ),
                                                },
                                                {
                                                    "name": "parts/data-4.tar",
                                                    "count": 10,
                                                    "_path": str(
                                                        self.dataset_path / "ds1/parts/data-4.tar"
                                                    ),
=======
                                            "type": "MapDataset",
                                            "dataset": {
                                                "type": "WebdatasetSampleLoaderDataset",
                                                "joins": 1,
                                                "len": 55,
                                                "slice_offsets": [[0, 10, 20, 30, 40, 50, 55]],
                                                "worker_config": wrk_cfg,
                                                "shuffle_over_epochs": 6,
                                                "parallel_slice_iters": 2,
                                            },
                                            "map_fn": "megatron.energon.flavors.webdataset.base_webdataset.BaseWebdatasetFactory._load_sample_raw",
                                            "map_fn_config": {
                                                "type": "StandardWebdatasetFactory",
                                                "training": True,
                                                "_path": str(self.dataset_path / "ds1"),
                                                "shards": [
                                                    {
                                                        "name": "parts/data-0.tar",
                                                        "count": 10,
                                                        "_path": str(
                                                            self.dataset_path
                                                            / "ds1/parts/data-0.tar"
                                                        ),
                                                    },
                                                    {
                                                        "name": "parts/data-1.tar",
                                                        "count": 10,
                                                        "_path": str(
                                                            self.dataset_path
                                                            / "ds1/parts/data-1.tar"
                                                        ),
                                                    },
                                                    {
                                                        "name": "parts/data-2.tar",
                                                        "count": 10,
                                                        "_path": str(
                                                            self.dataset_path
                                                            / "ds1/parts/data-2.tar"
                                                        ),
                                                    },
                                                    {
                                                        "name": "parts/data-3.tar",
                                                        "count": 10,
                                                        "_path": str(
                                                            self.dataset_path
                                                            / "ds1/parts/data-3.tar"
                                                        ),
                                                    },
                                                    {
                                                        "name": "parts/data-4.tar",
                                                        "count": 10,
                                                        "_path": str(
                                                            self.dataset_path
                                                            / "ds1/parts/data-4.tar"
                                                        ),
                                                    },
                                                    {
                                                        "name": "parts/data-5.tar",
                                                        "count": 5,
                                                        "_path": str(
                                                            self.dataset_path
                                                            / "ds1/parts/data-5.tar"
                                                        ),
                                                    },
                                                ],
                                                "sample_excludes": [],
                                                "shuffle_over_epochs": 6,
                                                "parallel_shard_iters": 2,
                                                "max_samples_per_sequence": None,
                                                "subset": None,
                                                "subflavors": {
                                                    "source": "metadataset.yaml",
                                                    "dataset.yaml": True,
                                                    "number": 43,
                                                    "mds": "mds",
                                                    "__subflavor__": "ds1",
>>>>>>> 027f51f5
                                                },
                                                {
                                                    "name": "parts/data-5.tar",
                                                    "count": 5,
                                                    "_path": str(
                                                        self.dataset_path / "ds1/parts/data-5.tar"
                                                    ),
                                                },
                                            ],
                                            "sample_excludes": [],
                                            "shuffle_over_epochs": 6,
                                            "parallel_shard_iters": 2,
                                            "max_samples_per_sequence": None,
                                            "subflavors": {
                                                "source": "metadataset.yaml",
                                                "dataset.yaml": True,
                                                "number": 43,
                                                "mds": "mds",
                                                "__subflavor__": "ds1",
                                            },
                                            "sample_loader": "megatron.energon.flavors.webdataset.default_generic_webdataset.DefaultGenericWebdatasetFactory.__init__.<locals>.<lambda>",
                                            "image_decode": "torchrgb",
                                            "av_decode": "AVDecoder",
                                            "video_decode_audio": False,
                                            "guess_content": False,
                                        },
                                        "map_fn_stateless": True,
                                    },
                                    "repeats": None,
                                    "worker_config": wrk_cfg,
                                },
                                0.5,
                            ),
                            (
                                {
                                    "type": "RepeatDataset",
                                    "dataset": {
                                        "type": "MapDataset",
                                        "dataset": {
<<<<<<< HEAD
                                            "type": "WebdatasetSampleLoaderDataset",
                                            "joins": 1,
                                            "len": 55,
                                            "slice_offsets": [[0, 10, 20, 30, 40, 50, 55]],
                                            "worker_config": wrk_cfg,
                                            "shuffle_over_epochs": 2,
                                            "parallel_slice_iters": 2,
                                        },
                                        "map_fn": "megatron.energon.flavors.webdataset.base_webdataset.BaseWebdatasetFactory._load_sample_raw",
                                        "map_fn_config": {
                                            "type": "StandardWebdatasetFactory",
                                            "training": True,
                                            "_path": str(self.dataset_path / "ds2"),
                                            "shards": [
                                                {
                                                    "name": "parts/data-0.tar",
                                                    "count": 10,
                                                    "_path": str(
                                                        self.dataset_path / "ds2/parts/data-0.tar"
                                                    ),
                                                },
                                                {
                                                    "name": "parts/data-1.tar",
                                                    "count": 10,
                                                    "_path": str(
                                                        self.dataset_path / "ds2/parts/data-1.tar"
                                                    ),
=======
                                            "type": "MapDataset",
                                            "dataset": {
                                                "type": "WebdatasetSampleLoaderDataset",
                                                "joins": 1,
                                                "len": 55,
                                                "slice_offsets": [[0, 10, 20, 30, 40, 50, 55]],
                                                "worker_config": wrk_cfg,
                                                "shuffle_over_epochs": 2,
                                                "parallel_slice_iters": 2,
                                            },
                                            "map_fn": "megatron.energon.flavors.webdataset.base_webdataset.BaseWebdatasetFactory._load_sample_raw",
                                            "map_fn_config": {
                                                "type": "StandardWebdatasetFactory",
                                                "training": True,
                                                "_path": str(self.dataset_path / "ds2"),
                                                "shards": [
                                                    {
                                                        "name": "parts/data-0.tar",
                                                        "count": 10,
                                                        "_path": str(
                                                            self.dataset_path
                                                            / "ds2/parts/data-0.tar"
                                                        ),
                                                    },
                                                    {
                                                        "name": "parts/data-1.tar",
                                                        "count": 10,
                                                        "_path": str(
                                                            self.dataset_path
                                                            / "ds2/parts/data-1.tar"
                                                        ),
                                                    },
                                                    {
                                                        "name": "parts/data-2.tar",
                                                        "count": 10,
                                                        "_path": str(
                                                            self.dataset_path
                                                            / "ds2/parts/data-2.tar"
                                                        ),
                                                    },
                                                    {
                                                        "name": "parts/data-3.tar",
                                                        "count": 10,
                                                        "_path": str(
                                                            self.dataset_path
                                                            / "ds2/parts/data-3.tar"
                                                        ),
                                                    },
                                                    {
                                                        "name": "parts/data-4.tar",
                                                        "count": 10,
                                                        "_path": str(
                                                            self.dataset_path
                                                            / "ds2/parts/data-4.tar"
                                                        ),
                                                    },
                                                    {
                                                        "name": "parts/data-5.tar",
                                                        "count": 5,
                                                        "_path": str(
                                                            self.dataset_path
                                                            / "ds2/parts/data-5.tar"
                                                        ),
                                                    },
                                                ],
                                                "sample_excludes": [],
                                                "shuffle_over_epochs": 2,
                                                "parallel_shard_iters": 2,
                                                "max_samples_per_sequence": None,
                                                "subset": None,
                                                "subflavors": {
                                                    "source": "metadataset.yaml",
                                                    "dataset.yaml": True,
                                                    "number": 44,
                                                    "mds": "mds",
                                                    "__subflavor__": "ds2",
>>>>>>> 027f51f5
                                                },
                                                {
                                                    "name": "parts/data-2.tar",
                                                    "count": 10,
                                                    "_path": str(
                                                        self.dataset_path / "ds2/parts/data-2.tar"
                                                    ),
                                                },
                                                {
                                                    "name": "parts/data-3.tar",
                                                    "count": 10,
                                                    "_path": str(
                                                        self.dataset_path / "ds2/parts/data-3.tar"
                                                    ),
                                                },
                                                {
                                                    "name": "parts/data-4.tar",
                                                    "count": 10,
                                                    "_path": str(
                                                        self.dataset_path / "ds2/parts/data-4.tar"
                                                    ),
                                                },
                                                {
                                                    "name": "parts/data-5.tar",
                                                    "count": 5,
                                                    "_path": str(
                                                        self.dataset_path / "ds2/parts/data-5.tar"
                                                    ),
                                                },
                                            ],
                                            "sample_excludes": [],
                                            "shuffle_over_epochs": 2,
                                            "parallel_shard_iters": 2,
                                            "max_samples_per_sequence": None,
                                            "subflavors": {
                                                "source": "metadataset.yaml",
                                                "dataset.yaml": True,
                                                "number": 44,
                                                "mds": "mds",
                                                "__subflavor__": "ds2",
                                            },
                                            "sample_loader": "megatron.energon.flavors.webdataset.default_generic_webdataset.DefaultGenericWebdatasetFactory.__init__.<locals>.<lambda>",
                                            "image_decode": "torchrgb",
                                            "av_decode": "AVDecoder",
                                            "video_decode_audio": False,
                                            "guess_content": False,
                                        },
                                        "map_fn_stateless": True,
                                    },
                                    "repeats": None,
                                    "worker_config": wrk_cfg,
                                },
                                0.5,
                            ),
                        ],
                        "worker_config": wrk_cfg,
                    },
                    "map_fn": "megatron.energon.task_encoder.base.DefaultTaskEncoder.encode_sample",
                    "map_fn_stateless": True,
                },
            },
            "map_fn": "megatron.energon.task_encoder.base.DefaultTaskEncoder.encode_batch",
            "map_fn_stateless": True,
        }
        print("Comparing dataset configs in test_save_restore_state_train.")
        assert_nested_equal(loader.config(), reference_config)

    def test_save_restore_state_train_workers(self):
        torch.manual_seed(42)

        worker_config = WorkerConfig(
            rank=0,
            world_size=1,
            num_workers=1,
            seed_offset=42,
        )

        def new_loader():
            return get_savable_loader(
                get_train_dataset(
                    self.mds_path,
                    worker_config=worker_config,
                    batch_size=10,
                    parallel_shard_iters=2,
                    shuffle_buffer_size=None,
                    max_samples_per_sequence=None,
                ),
            )

        # Train mode dataset
        loader = new_loader()
        state_0 = loader.save_state_rank()
        order_0 = [data.text for idx, data in zip(range(10), loader)]
        time.sleep(0.5)
        state_1 = loader.save_state_rank()
        # print("save state done")
        order_1 = [data.text for idx, data in zip(range(20), loader)]

        # Ensure a checkpoint is created on next()
        time.sleep(1.5)

        state_2 = loader.save_state_rank()
        # print("save state done")
        # Iterated 30 samples, afterwards 50 samples. Checkpoint should be around that
        order_2 = [data.text for idx, data in zip(range(20), loader)]

        state_3 = loader.save_state_rank()
        # print("save state done")
        # Iterated 50 samples, afterwards 53 samples. Checkpoint should be around that
        order_3 = [data.text for idx, data in zip(range(3), loader)]

        # Ensure a checkpoint is created on next()
        time.sleep(1.5)

        state_4 = loader.save_state_rank()
        # print("save state done")
        # Dataset size is 55, want to save one sample before end of epoch
        # Iterated 1 samples, afterwards 54 samples. Checkpoint should be around that
        order_4 = [data.text for idx, data in zip(range(1), loader)]

        # Ensure a checkpoint is created on next()
        time.sleep(1.5)

        state_5 = loader.save_state_rank()
        # print("save state done")
        # Dataset size is 55, want to save one sample before end of epoch
        # Iterated 1 samples, afterwards 55 samples. Checkpoint should be around that
        order_5 = [data.text for idx, data in zip(range(1), loader)]

        # Ensure a checkpoint is created on next()
        time.sleep(1.5)

        state_6 = loader.save_state_rank()
        # print("save state done")
        # Dataset size is 55, want to save one sample before end of epoch
        # Iterated 1 samples, afterwards 55 samples. Checkpoint should be around that
        order_6 = [data.text for idx, data in zip(range(10), loader)]

        loader = new_loader()
        print("state_1:", _norng_state(state_1))
        loader.restore_state_rank(state_1)
        order_1_rest = [data.text for idx, data in zip(range(len(order_1)), loader)]
        print("order_1:", order_1)
        print("order_1_rest:", order_1_rest)
        assert order_1 == order_1_rest

        loader = new_loader()
        loader.restore_state_rank(state_0)
        order_0_rest = [data.text for idx, data in zip(range(len(order_0)), loader)]
        assert order_0 == order_0_rest

        loader = new_loader()
        print("state_2:", _norng_state(state_2))
        loader.restore_state_rank(state_2)
        order_2_rest = [data.text for idx, data in zip(range(len(order_2)), loader)]
        print("order_2:", order_2)
        print("order_2_rest:", order_2_rest)
        assert order_2 == order_2_rest

        loader = new_loader()
        print("state_3:", _norng_state(state_3))
        loader.restore_state_rank(state_3)
        order_3_rest = [data.text for idx, data in zip(range(len(order_3)), loader)]
        print("order_3:", order_3)
        print("order_3_rest:", order_3_rest)
        assert order_3 == order_3_rest

        loader = new_loader()
        print("state_4:", _norng_state(state_4))
        loader.restore_state_rank(state_4)
        order_4_rest = [data.text for idx, data in zip(range(len(order_4)), loader)]
        print("order_4:", order_4)
        print("order_4_rest:", order_4_rest)
        assert order_4 == order_4_rest

        loader = new_loader()
        print("state_5:", _norng_state(state_5))
        loader.restore_state_rank(state_5)
        order_5_rest = [data.text for idx, data in zip(range(len(order_5)), loader)]
        print("order_5:", order_5)
        print("order_5_rest:", order_5_rest)
        assert order_5 == order_5_rest

        loader = new_loader()
        print("state_6:", _norng_state(state_6))
        loader.restore_state_rank(state_6)
        order_6_rest = [data.text for idx, data in zip(range(len(order_6)), loader)]
        print("order_6:", order_6)
        print("order_6_rest:", order_6_rest)
        assert order_6 == order_6_rest

    def test_save_restore_state_train_epochize_workers(self):
        torch.manual_seed(42)
        psi = 2
        vel = 19
        sbs = 10

        worker_config = WorkerConfig(
            rank=0,
            world_size=1,
            num_workers=2,
            seed_offset=42,
        )

        # Train mode dataset
        torch.manual_seed(42)
        loader = get_savable_loader(
            get_train_dataset(
                self.mds_path,
                worker_config=worker_config,
                batch_size=1,
                parallel_shard_iters=psi,
                virtual_epoch_length=vel,
                shuffle_buffer_size=sbs,
                max_samples_per_sequence=sbs,
            ),
        )
        state_0 = loader.save_state_rank()
        order_1 = [data.text[0] for data in loader]
        state_1 = loader.save_state_rank()
        order_2 = [data.text[0] for data in loader]
        state_2 = loader.save_state_rank()
        order_3 = [data.text[0] for idx, data in zip(range(17), loader)]

        torch.manual_seed(42)
        loader = get_savable_loader(
            get_train_dataset(
                self.mds_path,
                worker_config=worker_config,
                batch_size=1,
                parallel_shard_iters=psi,
                virtual_epoch_length=vel,
                shuffle_buffer_size=sbs,
                max_samples_per_sequence=sbs,
            ),
        )
        print("state_0:", _norng_state(state_0))
        loader.restore_state_rank(state_0)
        order_5 = [data.text[0] for data in loader]
        print("order_1:", order_1)
        print("order_5:", order_5)
        assert order_1 == order_5

        torch.manual_seed(42)
        loader = get_savable_loader(
            get_train_dataset(
                self.mds_path,
                worker_config=worker_config,
                batch_size=1,
                parallel_shard_iters=psi,
                virtual_epoch_length=vel,
                shuffle_buffer_size=sbs,
                max_samples_per_sequence=sbs,
            ),
        )
        print("state_1:", _norng_state(state_1))
        loader.restore_state_rank(state_1)
        order_6 = [data.text[0] for data in loader]
        print("order_2:", order_2)
        print("order_6:", order_6)
        assert order_2 == order_6

        torch.manual_seed(42)
        loader = get_savable_loader(
            get_train_dataset(
                self.mds_path,
                worker_config=worker_config,
                batch_size=1,
                parallel_shard_iters=psi,
                virtual_epoch_length=vel,
                shuffle_buffer_size=sbs,
                max_samples_per_sequence=sbs,
            ),
        )
        print("state_2:", _norng_state(state_2))
        loader.restore_state_rank(state_2)
        order_7 = [data.text[0] for idx, data in zip(range(17), loader)]
        print("order_3:", order_3)
        print("order_7:", order_7)
        assert order_3 == order_7

    def test_save_restore_state_val(self):
        torch.manual_seed(42)

        worker_config = WorkerConfig(
            rank=0,
            world_size=1,
            num_workers=0,
            seed_offset=42,
        )

        # Train mode dataset
        loader = get_savable_loader(
            get_val_dataset(self.mds_path, worker_config=worker_config, batch_size=10),
        )
        state_0 = loader.save_state_rank()
        order_1 = [data.text for idx, data in zip(range(55 * 20), loader)]
        state_1 = loader.save_state_rank()
        # print("save state done")
        order_2 = [data.text for idx, data in zip(range(55 * 20), loader)]

        loader = get_savable_loader(
            get_val_dataset(self.mds_path, worker_config=worker_config, batch_size=10),
        )
        loader.restore_state_rank(state_1)
        order_3 = [data.text for idx, data in zip(range(55 * 20), loader)]
        assert order_2 == order_3

        loader = get_savable_loader(
            get_val_dataset(self.mds_path, worker_config=worker_config, batch_size=10),
        )
        loader.restore_state_rank(state_0)
        order_4 = [data.text for idx, data in zip(range(55 * 20), loader)]
        assert order_1 == order_4

    def test_blending_randomness(self):
        import random

        import numpy

        for num_workers in [0, 1, 2]:  # Especially also check the num_workers=0 case
            world_size = 4
            micro_batch_size = 1
            seed = 42

            configs = (
                WorkerConfig(rank=0, world_size=world_size, num_workers=num_workers),
                WorkerConfig(rank=1, world_size=world_size, num_workers=num_workers),
                WorkerConfig(rank=2, world_size=world_size, num_workers=num_workers),
            )

            all_ranks_subflavors = []
            for rank_config in configs:
                torch.manual_seed(seed)
                numpy.random.seed(seed)
                random.seed(seed)

                ds = get_train_dataset(
                    self.mds_path,
                    split_part="train",
                    worker_config=rank_config,
                    batch_size=micro_batch_size,
                    shuffle_buffer_size=None,
                    max_samples_per_sequence=None,
                )
                loader = get_loader(ds)

                subflavors = [
                    data.__subflavors__[0].get("__subflavor__")
                    for idx, data in zip(range(25), loader)
                ]

                all_ranks_subflavors.append(subflavors)

                print(f"Subflavors for rank {rank_config.rank}:", subflavors)

            # Assert that all ranks got different data
            for i in range(len(all_ranks_subflavors)):
                for j in range(i + 1, len(all_ranks_subflavors)):
                    assert all_ranks_subflavors[i] != all_ranks_subflavors[j], (
                        f"Rank {i} and rank {j} got the same subflavors."
                    )

            # Delete all locals, otherwise loaders might be kept alive
            locals().clear()
            gc.collect()

    def test_slice_iter_shuffle_over_epochs(self):
        torch.manual_seed(42)

        worker_config = WorkerConfig(
            rank=0,
            world_size=1,
            num_workers=0,
            seed_offset=42,
        )

        def new_loader():
            return get_savable_loader(
                get_train_dataset(
                    self.mds_path,
                    worker_config=worker_config,
                    batch_size=10,
                    parallel_shard_iters=2,
                    shuffle_buffer_size=None,
                    max_samples_per_sequence=None,
                    shuffle_over_epochs_multiplier=-1,
                ),
            )

        # Train mode dataset
        loader = new_loader()
        _ = [data.text for idx, data in zip(range(1000), loader)]

    def test_save_restore_next(self):
        torch.manual_seed(42)

        wc = WorkerConfig(
            rank=0,
            world_size=1,
            num_workers=6,
        )

        initial_loader = get_savable_loader(
            get_train_dataset(
                self.nested_mds_path,
                worker_config=wc,
                batch_size=1,
                shuffle_buffer_size=None,
                max_samples_per_sequence=None,
            ),
        )
        skip_initial = 9

        previous_cp = initial_loader.save_state_rank()
        print("initial_samples:")
        for i, sample in zip(range(skip_initial), initial_loader):
            print(f"sample[@{i}]: {sample.text}")
            print("previous_cp:", previous_cp)
            rst_loader = get_savable_loader(
                get_train_dataset(
                    self.nested_mds_path,
                    worker_config=wc,
                    batch_size=1,
                    shuffle_buffer_size=None,
                    max_samples_per_sequence=None,
                ),
            )
            rst_loader.restore_state_rank(previous_cp)
            for i, rst_sample in zip(range(1), rst_loader):
                print(f"rst_sample[@{i}]: {rst_sample.text}")
            assert sample.text == rst_sample.text, f"{sample} != {rst_sample}"
            assert sample.__key__ == rst_sample.__key__, f"{sample} != {rst_sample}"
            assert sample.__restore_key__ == rst_sample.__restore_key__, f"{sample} != {rst_sample}"
            previous_cp = initial_loader.save_state_rank()

        # Iterate 10 samples, the save state and store the next 10 samples for reference.
        state_initial = initial_loader.save_state_rank()
        print("state_initial:", str(state_initial))
        initial_samples = [sample for _, sample in zip(range(20), initial_loader)]
        print(
            "initial_samples:"
            + "".join(
                f"\n [@{idx}] {sample.text}"
                for idx, sample in enumerate(initial_samples, start=skip_initial)
            )
        )

        del initial_loader
        gc.collect()

        second_loader = get_savable_loader(
            get_train_dataset(
                self.nested_mds_path,
                worker_config=wc,
                batch_size=1,
                shuffle_buffer_size=None,
                max_samples_per_sequence=None,
            ),
        )
        second_loader.restore_state_rank(state_initial)

        # Save the state again, to check that it is the same as the just restored state
        same_state = second_loader.save_state_rank()
        print("same_state:", same_state)
        assert same_state == state_initial

        # This will propagate the state to the workers.
        second_loader._start()
        # Save the state again, to check that it is the same as the just restored state
        same_state = second_loader.save_state_rank()
        print("same_state:", same_state)
        assert_nested_equal(same_state, state_initial)

        for offset in range(10):
            try:
                # Save state and restore in next loader
                state_offset = second_loader.save_state_rank()
                # Get 1 sample from the current loader
                samples = [sample for _, sample in zip(range(1), second_loader)]
                assert len(samples) == 1
                sample = samples[0]

                # Check that the sample is the same as the initial loader's reference sample
                print(f"sample[@{offset + skip_initial}]: {sample.text}")
                try:
                    assert sample.text == initial_samples[offset].text, (
                        f"{sample} != {initial_samples[offset]}"
                    )
                    assert sample.__key__ == initial_samples[offset].__key__, (
                        f"{sample} != {initial_samples[offset]}"
                    )
                    assert sample.__restore_key__ == initial_samples[offset].__restore_key__, (
                        f"{sample} != {initial_samples[offset]}"
                    )
                except Exception as e:
                    print(
                        "samples:"
                        + f"\n [@{offset + skip_initial}] {sample.text}"
                        + "".join(
                            f"\n [@{idx}] {sample.text}"
                            for idx, sample in zip(
                                range(skip_initial + offset + 1, skip_initial + offset + 6),
                                second_loader,
                            )
                        )
                    )
                    raise ValueError(f"Failed to iterate @{offset + skip_initial} samples") from e

                # Restore state in a new loader
                ref_loader = get_savable_loader(
                    get_train_dataset(
                        self.nested_mds_path,
                        worker_config=wc,
                        batch_size=1,
                        shuffle_buffer_size=None,
                        max_samples_per_sequence=None,
                    ),
                )
                ref_loader.restore_state_rank(state_offset)

                # Get 1 sample from the restored loader
                next_loader_samples = [sample for _, sample in zip(range(6), ref_loader)]
                assert len(next_loader_samples) == 6
                next_loader_sample = next_loader_samples[0]
                print(
                    "next_loader_samples:"
                    + f"\n [@{offset + skip_initial}] {sample.text}"
                    + "".join(
                        f"\n [@{idx}] {sample}"
                        for idx, sample in zip(
                            range(skip_initial + offset, skip_initial + offset + 6),
                            next_loader_samples,
                        )
                    )
                )
                assert next_loader_sample.text == sample.text, f"{next_loader_sample} != {sample}"
                assert next_loader_sample.__key__ == sample.__key__, (
                    f"{next_loader_sample} != {sample}"
                )
                assert next_loader_sample.__restore_key__ == sample.__restore_key__, (
                    f"{next_loader_sample} != {sample}"
                )
            except Exception as e:
                raise ValueError(f"Failed to iterate @{skip_initial}+{offset} samples") from e


if __name__ == "__main__":
    unittest.main()<|MERGE_RESOLUTION|>--- conflicted
+++ resolved
@@ -786,7 +786,6 @@
                                     "dataset": {
                                         "type": "MapDataset",
                                         "dataset": {
-<<<<<<< HEAD
                                             "type": "WebdatasetSampleLoaderDataset",
                                             "joins": 1,
                                             "len": 55,
@@ -835,84 +834,6 @@
                                                     "_path": str(
                                                         self.dataset_path / "ds1/parts/data-4.tar"
                                                     ),
-=======
-                                            "type": "MapDataset",
-                                            "dataset": {
-                                                "type": "WebdatasetSampleLoaderDataset",
-                                                "joins": 1,
-                                                "len": 55,
-                                                "slice_offsets": [[0, 10, 20, 30, 40, 50, 55]],
-                                                "worker_config": wrk_cfg,
-                                                "shuffle_over_epochs": 6,
-                                                "parallel_slice_iters": 2,
-                                            },
-                                            "map_fn": "megatron.energon.flavors.webdataset.base_webdataset.BaseWebdatasetFactory._load_sample_raw",
-                                            "map_fn_config": {
-                                                "type": "StandardWebdatasetFactory",
-                                                "training": True,
-                                                "_path": str(self.dataset_path / "ds1"),
-                                                "shards": [
-                                                    {
-                                                        "name": "parts/data-0.tar",
-                                                        "count": 10,
-                                                        "_path": str(
-                                                            self.dataset_path
-                                                            / "ds1/parts/data-0.tar"
-                                                        ),
-                                                    },
-                                                    {
-                                                        "name": "parts/data-1.tar",
-                                                        "count": 10,
-                                                        "_path": str(
-                                                            self.dataset_path
-                                                            / "ds1/parts/data-1.tar"
-                                                        ),
-                                                    },
-                                                    {
-                                                        "name": "parts/data-2.tar",
-                                                        "count": 10,
-                                                        "_path": str(
-                                                            self.dataset_path
-                                                            / "ds1/parts/data-2.tar"
-                                                        ),
-                                                    },
-                                                    {
-                                                        "name": "parts/data-3.tar",
-                                                        "count": 10,
-                                                        "_path": str(
-                                                            self.dataset_path
-                                                            / "ds1/parts/data-3.tar"
-                                                        ),
-                                                    },
-                                                    {
-                                                        "name": "parts/data-4.tar",
-                                                        "count": 10,
-                                                        "_path": str(
-                                                            self.dataset_path
-                                                            / "ds1/parts/data-4.tar"
-                                                        ),
-                                                    },
-                                                    {
-                                                        "name": "parts/data-5.tar",
-                                                        "count": 5,
-                                                        "_path": str(
-                                                            self.dataset_path
-                                                            / "ds1/parts/data-5.tar"
-                                                        ),
-                                                    },
-                                                ],
-                                                "sample_excludes": [],
-                                                "shuffle_over_epochs": 6,
-                                                "parallel_shard_iters": 2,
-                                                "max_samples_per_sequence": None,
-                                                "subset": None,
-                                                "subflavors": {
-                                                    "source": "metadataset.yaml",
-                                                    "dataset.yaml": True,
-                                                    "number": 43,
-                                                    "mds": "mds",
-                                                    "__subflavor__": "ds1",
->>>>>>> 027f51f5
                                                 },
                                                 {
                                                     "name": "parts/data-5.tar",
@@ -926,6 +847,7 @@
                                             "shuffle_over_epochs": 6,
                                             "parallel_shard_iters": 2,
                                             "max_samples_per_sequence": None,
+                                            "subset": None,
                                             "subflavors": {
                                                 "source": "metadataset.yaml",
                                                 "dataset.yaml": True,
@@ -952,7 +874,6 @@
                                     "dataset": {
                                         "type": "MapDataset",
                                         "dataset": {
-<<<<<<< HEAD
                                             "type": "WebdatasetSampleLoaderDataset",
                                             "joins": 1,
                                             "len": 55,
@@ -980,84 +901,6 @@
                                                     "_path": str(
                                                         self.dataset_path / "ds2/parts/data-1.tar"
                                                     ),
-=======
-                                            "type": "MapDataset",
-                                            "dataset": {
-                                                "type": "WebdatasetSampleLoaderDataset",
-                                                "joins": 1,
-                                                "len": 55,
-                                                "slice_offsets": [[0, 10, 20, 30, 40, 50, 55]],
-                                                "worker_config": wrk_cfg,
-                                                "shuffle_over_epochs": 2,
-                                                "parallel_slice_iters": 2,
-                                            },
-                                            "map_fn": "megatron.energon.flavors.webdataset.base_webdataset.BaseWebdatasetFactory._load_sample_raw",
-                                            "map_fn_config": {
-                                                "type": "StandardWebdatasetFactory",
-                                                "training": True,
-                                                "_path": str(self.dataset_path / "ds2"),
-                                                "shards": [
-                                                    {
-                                                        "name": "parts/data-0.tar",
-                                                        "count": 10,
-                                                        "_path": str(
-                                                            self.dataset_path
-                                                            / "ds2/parts/data-0.tar"
-                                                        ),
-                                                    },
-                                                    {
-                                                        "name": "parts/data-1.tar",
-                                                        "count": 10,
-                                                        "_path": str(
-                                                            self.dataset_path
-                                                            / "ds2/parts/data-1.tar"
-                                                        ),
-                                                    },
-                                                    {
-                                                        "name": "parts/data-2.tar",
-                                                        "count": 10,
-                                                        "_path": str(
-                                                            self.dataset_path
-                                                            / "ds2/parts/data-2.tar"
-                                                        ),
-                                                    },
-                                                    {
-                                                        "name": "parts/data-3.tar",
-                                                        "count": 10,
-                                                        "_path": str(
-                                                            self.dataset_path
-                                                            / "ds2/parts/data-3.tar"
-                                                        ),
-                                                    },
-                                                    {
-                                                        "name": "parts/data-4.tar",
-                                                        "count": 10,
-                                                        "_path": str(
-                                                            self.dataset_path
-                                                            / "ds2/parts/data-4.tar"
-                                                        ),
-                                                    },
-                                                    {
-                                                        "name": "parts/data-5.tar",
-                                                        "count": 5,
-                                                        "_path": str(
-                                                            self.dataset_path
-                                                            / "ds2/parts/data-5.tar"
-                                                        ),
-                                                    },
-                                                ],
-                                                "sample_excludes": [],
-                                                "shuffle_over_epochs": 2,
-                                                "parallel_shard_iters": 2,
-                                                "max_samples_per_sequence": None,
-                                                "subset": None,
-                                                "subflavors": {
-                                                    "source": "metadataset.yaml",
-                                                    "dataset.yaml": True,
-                                                    "number": 44,
-                                                    "mds": "mds",
-                                                    "__subflavor__": "ds2",
->>>>>>> 027f51f5
                                                 },
                                                 {
                                                     "name": "parts/data-2.tar",
@@ -1092,6 +935,7 @@
                                             "shuffle_over_epochs": 2,
                                             "parallel_shard_iters": 2,
                                             "max_samples_per_sequence": None,
+                                            "subset": None,
                                             "subflavors": {
                                                 "source": "metadataset.yaml",
                                                 "dataset.yaml": True,
