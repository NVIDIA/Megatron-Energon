# Copyright (c) 2024, NVIDIA CORPORATION.
# SPDX-License-Identifier: BSD-3-Clause

import io
from collections.abc import Collection, Iterator
from fractions import Fraction

# Try importing optional dependencies
try:
    import av
    import numpy as np
    import soundfile as sf
    import torch
    import filetype
    from megatron.energon.flavors.webdataset.fastseek import Fastseek
    from megatron.energon.flavors.webdataset.video_data import VideoData
    AV_DECODE_AVAILABLE = True
except ImportError as e:
    AV_DECODE_AVAILABLE = False
    MISSING_DEPENDENCY = str(e)

DEFAULT_AUDIO_FRAME_SHIFT_MS = 10  # in milliseconds

class AVData:
    """A class that provides a flexible interface for decoding audio and video data.

    This class allows users to control decoding parameters at runtime rather than having them fixed
    during initialization. It's particularly useful for cases where different samples may need different
    decoding parameters.
    """
    def __init__(self, stream: io.BytesIO):
        if not AV_DECODE_AVAILABLE:
            raise ImportError(
                f"AV decoding is not available. Please install the required dependencies with:\n"
                f"pip install megatron-energon[av_decode]\n"
                f"Missing dependency: {MISSING_DEPENDENCY}"
            )
        self.stream = stream

    def get_frames(
            self,
            audio_clip_duration: int = 1,
            audio_num_clips: int = -1,
            video_decode_audio: bool = False,
            video_num_frames: int = 64,
            video_out_frame_size: tuple = (224, 224),
        ) -> VideoData:
        """Decode the audio/video data with the specified parameters.

        Args:
            audio_clip_duration: Duration of each audio clip in seconds
            audio_num_clips: Number of audio clips to extract (-1 for all)
            video_decode_audio: Whether to decode audio from video
            video_num_frames: Number of video frames to extract
            video_out_frame_size: Output size for video frames (width, height)

        Returns:
            VideoData containing the decoded frames and metadata
        """
        extension = self._get_extension()
        if extension in ("mov", "mp4", "webm", "mkv"):
            media = decode_video_frames(
                self.stream,
                num_frames=video_num_frames,
                out_frame_size=video_out_frame_size,
                decode_audio=video_decode_audio,
                num_clips=audio_num_clips,
                clip_duration=audio_clip_duration,
            )
        elif extension in ("flac", "mp3", "wav"):
            media = decode_audio_samples(
                self.stream,
                num_clips=audio_num_clips,
                clip_duration=audio_clip_duration,
                audio_format=extension,
            )
        else:
            return None

        if media is not None:
            frames = media[0].permute((0, 3, 1, 2)) if media[0] is not None else None
            return VideoData(
                frames=frames,
                aframes=media[1],
                info=media[2],
            )
        return None

    def _get_extension(self) -> str:
        """Get the file extension from the raw data."""
        # Try to guess the file type using the first few bytes
        self.stream.seek(0)  # Reset stream position before guessing
        ftype = filetype.guess(self.stream)
        if ftype is None:
            return None
        return ftype.extension

def read_av_data(key: str, data: bytes) -> AVData:
    """Decoder function that returns an AVData object for flexible decoding.

    Args:
        key: The file extension or key
        data: The raw bytes of the media file

    Returns:
        AVData object that can be used to decode the media with custom parameters
    """
    return AVData(io.BytesIO(data))

class AVDecoder:
    def __init__(
            self,
            audio_clip_duration,
            audio_num_clips,
            video_decode_audio,
            video_num_frames,
            video_out_frame_size,
    ):
            self.audio_clip_duration = audio_clip_duration
            self.audio_num_clips = audio_num_clips
            self.video_decode_audio = video_decode_audio
            self.video_num_frames = video_num_frames
            self.video_out_frame_size = video_out_frame_size

    def __call__(self, key, data):
        """
        Extract the video or audio data from default media extensions.

        Args:
            key: media file extension
            data: raw media bytes
        """
        av_data = read_av_data(key, data)
        if av_data is None:
            return None
        return av_data.get_frames(
            audio_clip_duration=self.audio_clip_duration,
            audio_num_clips=self.audio_num_clips,
            video_decode_audio=self.video_decode_audio,
            video_num_frames=self.video_num_frames,
            video_out_frame_size=self.video_out_frame_size,
        )


def frame_to_ts(frame: int, average_rate: Fraction, time_base: Fraction) -> int:
    return int(frame / average_rate / time_base)


def ts_to_frame(ts: int, average_rate: Fraction, time_base: Fraction) -> int:
    return int(ts * time_base * average_rate)


def get_frame_batch(
    video_file: io.BytesIO,
    frame_indices: Collection[int],
    out_frame_size: tuple = None,
    seeker: Fastseek | None = None,
) -> tuple[torch.Tensor, torch.Tensor, dict]:
    """Gets a batch of frames at the given indices from a video file.

    NOTE: indices should be expressed in the correct units:
        - mp4/mov: frame number
        - mkv/webm: time (in time_base units)
        - other (probe mode): frame number
    """
    if seeker is None:
        seeker: Fastseek = Fastseek(video_file)

    video_file.seek(
        0
    )  # Reset the video stream so that pyav can read the entire container

    with av.open(video_file) as input_container:
        # Grab video & audio streams
        video_stream = input_container.streams.video[0]
        audio_stream = input_container.streams.audio[0]

        # enable multi-threaded decode for video
        video_stream.thread_type = 3

        # Collect metadata
        video_fps = (
            float(video_stream.average_rate) if video_stream.average_rate else 0.0
        )
        audio_fps = audio_stream.sample_rate or 0
        metadata = {"video_fps": video_fps, "audio_fps": audio_fps}

        # Pre-calculate timing info for video
        average_rate: Fraction = video_stream.average_rate
        time_base: Fraction = video_stream.time_base
        average_frame_duration: int = int(1 / average_rate / time_base)

        frame_iterator: Iterator[av.VideoFrame] = input_container.decode(video=0)
        previous_frame_index: int = 0

        frames: list[torch.Tensor] = []
        for target_frame_index in frame_indices:
            if (
                iframe_info := seeker.should_seek(
                    previous_frame_index, target_frame_index
                )
            ) is not None:
                input_container.seek(
                    iframe_info.pts, stream=input_container.streams.video[0]
                )
                previous_frame_index = iframe_info.index

            for i, frame in enumerate(frame_iterator):
                # Container uses frame counts, we can find the exact target frame by counting from the iframe which is at a known offset
                if (
                    seeker.unit == "count"
                    and previous_frame_index + i == target_frame_index
                ):
                    break

                # Container uses time, the target frame might not correspond exactly to any metadata but the desired timestamp should
                # fall within a frames display period
                if (
                    seeker.unit == "time"
                    and frame.pts
                    <= target_frame_index
                    <= frame.pts + average_frame_duration
                ):
                    break

            if out_frame_size is not None:
                frame = frame.reformat(
                    width=out_frame_size[0],
                    height=out_frame_size[1],
                    format="rgb24",
                    interpolation="BILINEAR",
                )
            else:
                frame = frame.reformat(format="rgb24")

            frames.append(torch.from_numpy(frame.to_ndarray()))

            previous_frame_index = target_frame_index + 1

    # Stack video frames along dim=0 => [batch_size, channels, height, width]
    video_tensor = torch.stack(frames)

    return video_tensor, metadata


def decode_video_frames(
    stream: io.BytesIO,
    num_frames: int = -1,
    out_frame_size: tuple = None,
    decode_audio: bool = False,
    num_clips: int = 1,
    clip_duration: int = 1,
):
<<<<<<< HEAD
    # --- First, decode video frames ---
    with av.open(stream) as input_container:
        if input_container.streams.video[0].frames != 0:
            frame_count = input_container.streams.video[0].frames
        else:
            frame_count = len([p for p in input_container.demux(video=0) if p.pts is not None])
=======
    byte_stream = io.BytesIO(data)
    seeker: Fastseek = Fastseek(byte_stream)
    byte_stream.seek(0)

    # --- First, decode video frames ---
    with av.open(byte_stream) as input_container:
        if seeker.unit == "count":
            if input_container.streams.video[0].frames != 0:
                upper_bound = input_container.streams.video[0].frames - 1
            else:  # Need to count
                upper_bound = (
                    len(
                        [p for p in input_container.demux(video=0) if p.pts is not None]
                    )
                    - 1
                )
                frame_count = upper_bound + 1
        elif seeker.unit == "time":
            if input_container.streams.video[0].duration is not None:
                upper_bound = input_container.streams.video[0].duration
            else:
                packets = [
                    p for p in input_container.demux(video=0) if p.pts is not None
                ]
                upper_bound = packets[-1].pts + packets[-1].duration
                frame_count = len(packets)
>>>>>>> a57ce1b2

    if num_frames == -1:
        num_frames = frame_count

    # Pick which video frames to extract
    frame_indices = np.linspace(0, upper_bound, num_frames, dtype=int).tolist()
    video_tensor, metadata = get_frame_batch(
<<<<<<< HEAD
        stream, frame_indices, out_frame_size
=======
        byte_stream, frame_indices, out_frame_size, seeker
>>>>>>> a57ce1b2
    )

    # --- Then, if requested, decode audio using the same clip logic as decode_audio_samples ---
    audio_tensor = torch.empty(0)
    if decode_audio:
        # Open the container again to get sample_count and sampling_rate
        stream.seek(0)  # Reset stream position
        with av.open(stream) as input_container:
            audio_stream = input_container.streams.audio[0]
            sample_count = audio_stream.duration
            sampling_rate = audio_stream.rate

        if num_clips == -1:
            # Single clip from the entire audio
            clip_indices = [[0, sample_count - 1]]
        else:
            clip_indices = get_clip_indices(
                sampling_rate, sample_count, num_clips, clip_duration
            )

        # Actually read the audio clips
        stream.seek(0)  # Reset stream position
        audio_tensor, audio_metadata = get_audio_batch(
            stream,
            clip_indices,
        )
        # Merge any extra audio metadata
        metadata.update(audio_metadata)

    return video_tensor, audio_tensor, metadata


def get_audio_batch(
    audio_file: io.BytesIO,
    clip_indices: list[list[int]],
) -> tuple[torch.Tensor, dict]:
    """
    Gets a batch of audio samples at the given indices from an audio file.
    Indices correspond to the original sample rate.
    """
    audio_file.seek(0)

    with av.open(audio_file) as input_container:
        audio_stream = input_container.streams.audio[0]
        orig_rate = audio_stream.sample_rate
        duration_per_sample = 1 / orig_rate
        metadata = {"audio_fps": orig_rate}

        clips = []

        for indices in clip_indices:
            start_time = indices[0] * duration_per_sample
            end_time = indices[-1] * duration_per_sample

            # Seek near start time (convert to microseconds per PyAV docs)
            input_container.seek(int(start_time * av.time_base))

            decoded_samples = []
            for frame in input_container.decode(audio=0):
                frame_start = frame.pts * frame.time_base
                # Stop decoding if we've passed the end
                if frame_start >= end_time:
                    break

                frame_nd = frame.to_ndarray()  # (channels, samples)
                decoded_samples.append(frame_nd)

            if decoded_samples:
                # Combine all channels/samples into one array
                clip_all = np.concatenate(decoded_samples, axis=-1)  # (channels, total_samples)

                # Convert to torch
                clip_tensor = torch.from_numpy(clip_all)
                clips.append(clip_tensor)

        return torch.stack(clips), metadata


def get_clip_indices(sampling_rate, total_samples, num_clips, clip_duration_sec):
    clip_samples = int(sampling_rate * clip_duration_sec)

    if clip_samples < total_samples:
        clip_samples = total_samples

    if num_clips == 1:
        return [np.arange(0, clip_samples)]

    # If total length can accommodate all clips without overlap, space them out evenly
    if num_clips * clip_samples <= total_samples:
        spacing = total_samples // num_clips
    else:
        # Overlap: distribute clips so first starts at 0 and last ends at total_samples - clip_samples
        spacing = (total_samples - clip_samples) // (num_clips - 1)

    start_indices = [i * spacing for i in range(num_clips)]
    return [np.arange(start, start + clip_samples) for start in start_indices]


def decode_audio_samples(stream: io.BytesIO, num_clips: int = 1, clip_duration: int = 1, audio_format: str = "flac"):
    if audio_format == "wav":
        with sf.SoundFile(stream) as f:
            sample_rate = f.samplerate
            target_length_in_samples = min(f.frames, int(30 * sample_rate))

            f.seek(0)
            waveform = f.read(frames=target_length_in_samples, dtype='float32')
            waveform = waveform / max(abs(waveform.max()), abs(waveform.min()))

            metadata = {"audio_fps": f.samplerate}
            audio_tensor = torch.from_numpy(waveform)

    else:
        with av.open(stream) as input_container:
            sample_count = input_container.streams.audio[0].duration
            sampling_rate = input_container.streams.audio[0].rate

        if num_clips == -1:
            num_clips = 1
            clip_indices = [[0, sample_count - 1]]
        else:
            clip_indices = get_clip_indices(sampling_rate, sample_count, num_clips, clip_duration)

        stream.seek(0)  # Reset stream position
        audio_tensor, metadata = get_audio_batch(stream, clip_indices)

    return None, audio_tensor, metadata<|MERGE_RESOLUTION|>--- conflicted
+++ resolved
@@ -251,20 +251,11 @@
     num_clips: int = 1,
     clip_duration: int = 1,
 ):
-<<<<<<< HEAD
+    seeker: Fastseek = Fastseek(stream)
+    stream.seek(0)
+
     # --- First, decode video frames ---
     with av.open(stream) as input_container:
-        if input_container.streams.video[0].frames != 0:
-            frame_count = input_container.streams.video[0].frames
-        else:
-            frame_count = len([p for p in input_container.demux(video=0) if p.pts is not None])
-=======
-    byte_stream = io.BytesIO(data)
-    seeker: Fastseek = Fastseek(byte_stream)
-    byte_stream.seek(0)
-
-    # --- First, decode video frames ---
-    with av.open(byte_stream) as input_container:
         if seeker.unit == "count":
             if input_container.streams.video[0].frames != 0:
                 upper_bound = input_container.streams.video[0].frames - 1
@@ -285,7 +276,6 @@
                 ]
                 upper_bound = packets[-1].pts + packets[-1].duration
                 frame_count = len(packets)
->>>>>>> a57ce1b2
 
     if num_frames == -1:
         num_frames = frame_count
@@ -293,11 +283,7 @@
     # Pick which video frames to extract
     frame_indices = np.linspace(0, upper_bound, num_frames, dtype=int).tolist()
     video_tensor, metadata = get_frame_batch(
-<<<<<<< HEAD
-        stream, frame_indices, out_frame_size
-=======
-        byte_stream, frame_indices, out_frame_size, seeker
->>>>>>> a57ce1b2
+        stream, frame_indices, out_frame_size, seeker
     )
 
     # --- Then, if requested, decode audio using the same clip logic as decode_audio_samples ---
