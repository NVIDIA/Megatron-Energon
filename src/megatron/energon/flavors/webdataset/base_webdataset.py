--- conflicted
+++ resolved
@@ -60,7 +60,6 @@
     training: bool
     worker_config: WorkerConfig
 
-<<<<<<< HEAD
     shuffle_over_epochs: Optional[int]
     parallel_shard_iters: Optional[int]
     max_samples_per_sequence: Optional[int]
@@ -69,9 +68,9 @@
 
     part_filter: Optional[Callable[[str], bool]]
     handler: Callable[[Exception, Optional[str], Optional[list[SourceInfo]]], None]
-=======
+
     shards: List[ShardInfo]
->>>>>>> 5783cd36
+
 
     def __init__(
         self,
@@ -83,12 +82,8 @@
         shuffle_over_epochs: Optional[int] = 1,
         parallel_shard_iters: Optional[int] = None,
         max_samples_per_sequence: Optional[int] = None,
-<<<<<<< HEAD
         subset: Optional[DatasetSubset] = None,
-        split_config: str = "split.yaml",
-=======
         split_config: Optional[str] = None,
->>>>>>> 5783cd36
         part_filter: Optional[Callable[[str], bool]] = None,
         handler: Callable[
             [Exception, Optional[str], Optional[list[SourceInfo]]], None
