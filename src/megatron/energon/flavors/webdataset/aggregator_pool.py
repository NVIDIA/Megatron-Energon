# Copyright (c) 2025, NVIDIA CORPORATION.
# SPDX-License-Identifier: BSD-3-Clause

from __future__ import annotations

import multiprocessing
from abc import ABC, abstractmethod
from typing import Any, Callable, Generic, Iterable, List, Optional, TypeVar

T_result = TypeVar("T_result")
T_aggregation_data = TypeVar("T_aggregation_data")
T_input_data = TypeVar("T_input_data")


class BaseAggregator(ABC, Generic[T_aggregation_data, T_result]):
    """
    Base class for a user-defined aggregator.
    Implement on_start, on_item, and on_finish to handle aggregator logic.
    """

    def on_start(self, aggregator_pool: AggregatorPool) -> None:
        """
        Called exactly once in the aggregator process before receiving any items.
        """
        pass

    @abstractmethod
    def on_item(self, item: T_aggregation_data, aggregator_pool: AggregatorPool) -> None:
        """
        Called for each item produced by the workers.
        """
        ...

    def on_finish(self, aggregator_pool: AggregatorPool) -> None:
        """
        Called once when all workers have signaled completion (i.e. all items are processed).
        """
        pass

    def get_final_result_data(self) -> T_result:
        """
        Called after on_finish to retrieve any final data produced by the aggregator.
        """
        return None


class AggregatorPool(Generic[T_input_data, T_aggregation_data, T_result]):
    """
    A pool that manages multiple worker processes sending results to
    a single aggregator process.

    The user must provide:
      - user_produce_data(task) -> yields items (streaming results)
      - aggregator: an instance of a class derived from BaseAggregator
                    which implements on_start, on_item, on_finish, etc.
    """

    num_workers: int
    user_produce_data: Callable[[T_input_data], Iterable[Any]]
    aggregator: BaseAggregator[T_aggregation_data, T_result]

    task_queue: multiprocessing.Queue[Optional[T_input_data]]
    result_queue: multiprocessing.Queue[Optional[T_aggregation_data]]

    def __init__(
        self,
        num_workers: int,
        user_produce_data: Callable[[T_input_data], Iterable[Any]],
        aggregator: BaseAggregator[T_aggregation_data, T_result],
    ) -> None:
        """
        Args:
<<<<<<< HEAD
            num_workers: Number of worker processes.
            user_produce_data: Function that takes a task and yields items (the "large" data stream).
            aggregator: An instance of a user-defined class for handling aggregator logic.
=======
            num_workers: number of worker processes
            user_produce_data: function(task) -> yields items (the "large" data stream)
            aggregator: an instance of a user-defined class for handling aggregator logic
>>>>>>> 735cdadd
        """
        self.num_workers = num_workers
        self.user_produce_data = user_produce_data
        self.aggregator = aggregator

        # Queues for tasks and results
        self.task_queue = multiprocessing.Queue()
        self.result_queue = multiprocessing.Queue()

        # Queue to pass final aggregator data back to the main process
        self._final_result_data_queue = multiprocessing.Queue()

        # Will store whatever is pulled from _final_data_queue in close()
        self._aggregator_final_result_data: Optional[Any] = None

    def _worker(self, worker_id: int) -> None:
        """Function that runs inside each worker process."""
        while True:
            task = self.task_queue.get()
            if task is None:
                # No more tasks, signal aggregator that this worker is done
                break

            # Produce data in a streaming fashion
            for item in self.user_produce_data(task):
                self.result_queue.put(item)

        # After finishing all tasks, send a sentinel to the aggregator
        self.result_queue.put(None)

    def _aggregator_run(self) -> T_result:
        """
        Function that runs in the aggregator process.
        Keeps reading items from result_queue.
        - If an item is None, that means a worker finished all of its tasks.
        - Otherwise, call aggregator.on_item(...) with that item.
        """
        # Let the aggregator do any initialization it needs
        self.aggregator.on_start(self)

        finished_workers = 0

        while finished_workers < self.num_workers:
            item = self.result_queue.get()
            if item is None:
                # A worker has finished all of its tasks
                finished_workers += 1
            else:
                # Process the item in the aggregator
                self.aggregator.on_item(item, self)

        # All workers done, aggregator can finalize
        self.aggregator.on_finish(self)

        # After finishing, serialize the aggregator's final data
        return self.aggregator.get_final_result_data()

    def submit_task(self, task: T_input_data) -> None:
        """
        Submit a task to be processed by a worker.
        """
        self.task_queue.put(task)

    def process(self) -> T_result:
        """
        Starts the worker processes and runs the aggregation in the main process.
        Waits for all workers to finish and retrieves the aggregator's final data.
        """
        workers: List[multiprocessing.Process] = []

        # Start worker processes
        for w_id in range(self.num_workers):
            p = multiprocessing.Process(target=self._worker, args=(w_id,), daemon=True)
            p.start()
            workers.append(p)

        # Send the sentinel (None) to each worker
        for _ in range(self.num_workers):
            self.task_queue.put(None)

        # Now wait for aggregator to finish reading the queue
        result = self._aggregator_run()

        # Wait for all workers to finish
        for p in workers:
            p.join()

        return result<|MERGE_RESOLUTION|>--- conflicted
+++ resolved
@@ -70,15 +70,9 @@
     ) -> None:
         """
         Args:
-<<<<<<< HEAD
             num_workers: Number of worker processes.
             user_produce_data: Function that takes a task and yields items (the "large" data stream).
             aggregator: An instance of a user-defined class for handling aggregator logic.
-=======
-            num_workers: number of worker processes
-            user_produce_data: function(task) -> yields items (the "large" data stream)
-            aggregator: an instance of a user-defined class for handling aggregator logic
->>>>>>> 735cdadd
         """
         self.num_workers = num_workers
         self.user_produce_data = user_produce_data
