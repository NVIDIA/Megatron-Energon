--- conflicted
+++ resolved
@@ -16,12 +16,8 @@
 from megatron.energon.epathlib import EPath
 from megatron.energon.flavors import Sample
 from megatron.energon.flavors.webdataset import MAIN_FOLDER_NAME
-<<<<<<< HEAD
-from megatron.energon.flavors.webdataset.metadata import check_dataset_info_present
+from megatron.energon.flavors.webdataset.metadata import EnergonDatasetType, get_dataset_type
 from megatron.energon.flavors.webdataset.structs import DatasetSubset
-=======
-from megatron.energon.flavors.webdataset.metadata import EnergonDatasetType, get_dataset_type
->>>>>>> 5783cd36
 from megatron.energon.metadataset.dataset_loader import DatasetLoader
 from megatron.energon.metadataset.join_dataset_loader import JoinDatasetLoader, JoinedDatasetInfo
 from megatron.energon.metadataset.loader_interface import (
@@ -179,22 +175,11 @@
         assert mds_path is not None
         if not isinstance(self.path, EPath):
             self.path = mds_path.parent / self.path
-<<<<<<< HEAD
-        if self.path.is_file():
-            assert self.aux is None, "Cannot specify auxiliary datasets for referenced metadatasets"
-            assert self.dataset_config == "dataset.yaml", (
-                "Must not set dataset_config for referenced metadatasets"
-            )
-            assert self.split_config == "split.yaml", (
-                "Must not set split_config for referenced metadatasets"
-            )
-=======
         ds_type = get_dataset_type(self.path)
         if ds_type == EnergonDatasetType.METADATASET:
             assert self.aux is None, "Cannot specify auxiliary datasets for crude datasets"
             assert self.dataset_config is None, "Must not set dataset_config"
             assert self.split_config is None, "Must not set split_config"
->>>>>>> 5783cd36
             # Note: For backwards compatibility, the type must be Metadataset (V1).
             self._dataset = load_config(
                 self.path,
