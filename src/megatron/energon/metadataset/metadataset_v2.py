--- conflicted
+++ resolved
@@ -29,14 +29,9 @@
 
     _dataset: Optional[DatasetLoaderInterface] = None
 
-<<<<<<< HEAD
     def post_initialize(self, mds_path: Optional[EPath] = None) -> None:
         assert mds_path is not None
         self.path = mds_path.parent / self.path
-=======
-    def post_initialize(self, parent_path: EPath) -> None:
-        self.path = parent_path.absolute() / self.path
->>>>>>> 8bf3a604
         if self.path.is_file():
             assert self.dataset_config == "dataset.yaml", "Must not set dataset_config"
             assert self.split_config == "split.yaml", "Must not set split_config"
@@ -105,14 +100,10 @@
 
 @dataclass_slots
 class JoinDatasetReference(DatasetReference):
-<<<<<<< HEAD
     nonmatch: Literal["skip", "none", "error"] = "error"
 
     def post_initialize(self, mds_path: Optional[EPath] = None) -> DatasetLoader:
         assert mds_path is not None
-=======
-    def post_initialize(self, parent_path: EPath) -> DatasetLoader:
->>>>>>> 8bf3a604
         # Override and disable another metadataset reference, only allow direct dataset references.
         # Do not store the loader, the parent MetadatasetJoin will do that.
         self.path = mds_path.parent / self.path
@@ -157,19 +148,14 @@
 
     _dataset: Optional[JoinDatasetLoader] = None
 
-<<<<<<< HEAD
     def post_initialize(self, mds_path: Optional[EPath] = None):
         assert mds_path is not None
-=======
-    def post_initialize(self, parent_path: EPath):
->>>>>>> 8bf3a604
         assert self.join is not None
         assert self.joiner is not None, "Must set joiner for joining datasets"
         assert (
             self.dataset_config == "dataset.yaml"
         ), "Cannot set dataset_config for joining datasets"
         if isinstance(self.join, list):
-<<<<<<< HEAD
             inner_loaders = [
                 JoinedDatasetInfo(
                     dataset=join.post_initialize(mds_path),
@@ -184,12 +170,6 @@
                     nonmatch=join.nonmatch,
                 )
                 for key, join in self.join.items()
-=======
-            inner_loaders = [join.post_initialize(parent_path) for join in self.join]
-        elif isinstance(self.join, dict):
-            inner_loaders = {
-                key: join.post_initialize(parent_path) for key, join in self.join.items()
->>>>>>> 8bf3a604
             }
         else:
             raise ValueError("Invalid join type")
@@ -253,7 +233,6 @@
 
     blend: List[Union[BlendDatasetReference, BlendJoinDatasetReference]]
 
-<<<<<<< HEAD
     def post_initialize(self, mds_path: Optional[EPath] = None):
         assert mds_path is not None
         for dataset in self.blend:
@@ -264,12 +243,6 @@
         for dataset in self.blend:
             files.extend(dataset.prepare(split_part=split_part))
         return files
-=======
-    def post_initialize(self, parent_path: EPath):
-        parent_path = parent_path.absolute()
-        for dataset in self.blend:
-            dataset.post_initialize(parent_path)
->>>>>>> 8bf3a604
 
     def get_datasets(
         self,
@@ -332,7 +305,6 @@
 
     blend_epochized: List[Union[BlendEpochizedDatasetReference, BlendEpochizedJoinDatasetReference]]
 
-<<<<<<< HEAD
     def post_initialize(self, mds_path: Optional[EPath] = None):
         assert mds_path is not None
         for dataset in self.blend_epochized:
@@ -343,12 +315,6 @@
         for dataset in self.blend_epochized:
             files.extend(dataset.prepare(split_part=split_part))
         return files
-=======
-    def post_initialize(self, parent_path: EPath):
-        parent_path = parent_path.absolute()
-        for dataset in self.blend_epochized:
-            dataset.post_initialize(parent_path)
->>>>>>> 8bf3a604
 
     def get_datasets(
         self,
@@ -400,7 +366,6 @@
     def post_initialize(self, mds_path: Optional[EPath] = None):
         assert mds_path is None
         for split in self.splits.values():
-<<<<<<< HEAD
             split.post_initialize(self.path)
 
     def prepare(self, split_part: Optional[str] = None) -> Sequence[EPath]:
@@ -423,9 +388,6 @@
             file.unlink()
         # Do not return paths. This is a barrier
         return ()
-=======
-            split.post_initialize(self.parent_path)
->>>>>>> 8bf3a604
 
     def get_datasets(
         self,
