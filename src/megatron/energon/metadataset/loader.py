# Copyright (c) 2025, NVIDIA CORPORATION.
# SPDX-License-Identifier: BSD-3-Clause

from pathlib import Path
from typing import Any, Union

from megatron.energon.dataset_config import load_config
from megatron.energon.epathlib import EPath
from megatron.energon.metadataset.dataset_loader import DatasetLoader
from megatron.energon.metadataset.loader_interface import DatasetLoaderInterface
from megatron.energon.metadataset.metadataset import Metadataset
from megatron.energon.typed_converter import JsonParser


def load_dataset(
    path: Union[str, EPath, Path],
    **kwargs,
) -> DatasetLoaderInterface:
    """Loads a (meta)dataset."""

    if isinstance(path, dict):
        mds = load_config(
            path,
            default_type=Metadataset,
            default_kwargs=dict(path=EPath("/dict"), **kwargs),
        )
<<<<<<< HEAD
    path = EPath(path)
=======
        mds.post_initialize()
        return mds
    path = EPath(path).absolute()
>>>>>>> 18b7a93d
    if path.is_file():
        mds = load_config(
            path,
            default_type=Metadataset,
            default_kwargs=dict(path=path, **kwargs),
        )
        mds.post_initialize()
        return mds
    else:
        ds = DatasetLoader(path=path, **kwargs)
        ds.post_initialize()
        return ds


class MockJsonParser(JsonParser):
    """Json Parser, which translates unknown objects to a mock class."""

    def _resolve_object(
        self,
        module_name: str,
        object_name: str,
        cls: type,
        is_type: bool,
        is_callable: bool,
        is_instantiating_class: bool,
        is_calling_function: bool,
    ) -> Any:
        try:
            return super()._resolve_object(
                module_name,
                object_name,
                cls,
                is_type,
                is_callable,
                is_instantiating_class,
                is_calling_function,
            )
        except ModuleNotFoundError:

            class MockObject(cls):
                def __init__(self, *_, **__):
                    pass

            if is_type or is_instantiating_class:
                return MockObject
            elif is_callable or is_calling_function:
                return MockObject


def prepare_metadataset(path: EPath):
    from megatron.energon.dataset_config import load_config
    from megatron.energon.metadataset.metadataset import Metadataset

    meta_ds = load_config(
        path,
        default_type=Metadataset,
        default_kwargs=dict(path=path),
        parser=MockJsonParser(strict=True),
    )
    meta_ds.post_initialize()

    meta_ds.prepare()<|MERGE_RESOLUTION|>--- conflicted
+++ resolved
@@ -24,13 +24,8 @@
             default_type=Metadataset,
             default_kwargs=dict(path=EPath("/dict"), **kwargs),
         )
-<<<<<<< HEAD
+        return mds
     path = EPath(path)
-=======
-        mds.post_initialize()
-        return mds
-    path = EPath(path).absolute()
->>>>>>> 18b7a93d
     if path.is_file():
         mds = load_config(
             path,
