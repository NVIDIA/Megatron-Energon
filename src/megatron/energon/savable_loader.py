# Copyright (c) 2024, NVIDIA CORPORATION.
# SPDX-License-Identifier: BSD-3-Clause

import gc
import multiprocessing
import queue
import random
import threading
import time
import traceback
import weakref
from dataclasses import dataclass
from functools import partial
from typing import Any, ClassVar, Dict, Generic, Iterator, List, Optional, Tuple, TypeVar, Union

import numpy as np
import torch
import torch.distributed
import torch.multiprocessing
from torch.utils.data import DataLoader, IterableDataset

from megatron.energon.flavors.base_dataset import (
    MergedState,
    SavableDataset,
    State,
    add_sample_restore_key,
)
from megatron.energon.worker import WorkerConfig, set_global_seeds
from megatron.energon.wrappers.base import BaseSingleWrapperMergedState, BaseSingleWrapperState
from megatron.energon.wrappers.gc_dataset import GcDataset, gc_init_worker
from megatron.energon.wrappers.log_sample_dataset import default_get_keys

T = TypeVar("T")


def _init_worker(seed_per_worker: List[int], worker_id: int):
    """Initializes the the worker process.

    Sets the random seeds and prepare EPath for the forked worker process.
    """
    from megatron.energon.epathlib import EPath

    gc_init_worker(worker_id)

    worker_seed = seed_per_worker[worker_id]

<<<<<<< HEAD
    set_global_seeds(worker_seed)
=======
    torch.manual_seed(worker_seed)
    numpy.random.seed(worker_seed)
    random.seed(worker_seed)
>>>>>>> 8e428bbf

    EPath.prepare_forked_process()


@dataclass
class SimpleSavableDatasetState(BaseSingleWrapperState):
    sample_index: int


@dataclass
class SimpleSavableDatasetMergedState(BaseSingleWrapperMergedState):
    sample_indexes: List[int]


class SimpleSavableDatasetWrapper(SavableDataset[Tuple[int, int, T]], Generic[T]):
    """Wrapper for non-multiprocessing savable datasets. Restarts the inner dataset. This class is
    not intended to be used directly."""

    dataset: SavableDataset[T]
    worker_config: WorkerConfig
    _state_restored: bool = False
    _sample_indexes: List[int]

    def __init__(self, dataset: SavableDataset[T], worker_config: WorkerConfig):
        self.dataset = dataset
        self.worker_config = worker_config
        self._sample_index = [0] * max(self.worker_config.num_workers, 1)

    def __len__(self):
        return len(self.dataset)

    def __iter__(self):
        self._state_restored = True
        worker_id = self.worker_config.rank_worker_id()
        global_worker_id = self.worker_config.global_worker_id()
        while self._state_restored:
            self._state_restored = False
            self.worker_config.worker_activate(self._sample_index[worker_id])
            worker_active = True
            try:
                for src_data in self.dataset:
                    self.worker_config.worker_deactivate()
                    worker_active = False
                    sample_index = self._sample_index[worker_id]
                    src_data = add_sample_restore_key(
                        src_data, global_worker_id, sample_index, src=self
                    )
                    self._sample_index[worker_id] += 1
                    yield worker_id, sample_index, src_data
                    if self._state_restored:
                        # Restart iterator after restore
                        break
                    self.worker_config.worker_activate(self._sample_index[worker_id])
                    worker_active = True
            finally:
                if worker_active:
                    self.worker_config.worker_deactivate()

    def save_state(self) -> State:
        return self.dataset.save_state()

    def merge_states(self, states: List[State]) -> MergedState:
        return self.dataset.merge_states(states)

    def restore_state(self, state: MergedState):
        self.dataset.restore_state(state)
        self._state_restored = True

<<<<<<< HEAD
    def can_restore_sample(self) -> bool:
        return self.dataset.can_restore_sample()

    def restore_sample(self, index: Tuple[Union[str, int, tuple], ...]) -> T:
        id, global_worker_id, sample_idx = index[:3]
        assert id == type(self).__name__
        index = index[3:]
        self.worker_config.worker_activate(sample_idx, override_global_rank=global_worker_id)
        try:
            return add_sample_restore_key(
                self.dataset.restore_sample(index),
                global_worker_id,
                sample_idx,
                src=self,
            )
        finally:
            self.worker_config.worker_deactivate()
=======
    def worker_has_samples(self) -> bool:
        return self.dataset.worker_has_samples()
>>>>>>> 8e428bbf

    def config(self) -> Dict[str, Any]:
        return self.dataset.config()

    def __str__(self):
        return f"SimpleSavableDatasetWrapper(dataset={self.dataset})"


@dataclass
class SavableDatasetState(State):
    """State of the dataset wrapper. It stores the global random states and the index of the next
    sample to be returned from the dataset. This class is not intended to be used directly, but by
    :class:`megatron.energon.SavableDatasetWrapper`."""

    #: The state of the torch random number generator
    torch_rng: bytes
    #: The state of the numpy random number generator
    numpy_rng: Tuple[str, bytes, int, int, float]
    #: The state of the python random number generator
    rng: Any
    #: Index of the next sample to be returned from the dataset
    sample_index: int

    def __repr__(self):
        tr = self.torch_rng[:3] + b"..."
        nr = (self.numpy_rng[0], self.numpy_rng[1][:3] + b"...", *self.numpy_rng[2:])
        r = (self.rng[0], self.rng[1] + ("...",), self.rng[2])
        return f"SavableDatasetState(torch_rng={tr!r}, numpy_rng={nr!r}, rng={r!r}, sample_index={self.sample_index})"


@dataclass
class SavableDatasetMergedState(MergedState):
    """Merged state of the dataset wrapper. See :class:`megatron.energon.SavableDatasetState` for more
    information. This class is not intended to be used directly, but by
    :class:`megatron.energon.SavableDatasetWrapper`."""

    #: The state of the torch random number generator
    torch_rng: List[bytes]
    #: The state of the numpy random number generator
    numpy_rng: List[Tuple[str, bytes, int, int, float]]
    #: The state of the python random number generator
    rng: List[Any]
    #: Index of the next sample to be returned from the dataset
    sample_index: List[int]

    def __repr__(self):
        tr = [None if r is None else r[:3] + b"..." for r in self.torch_rng]
        nr = [None if r is None else (r[0], r[1][:3] + b"...", *r[2:]) for r in self.numpy_rng]
        r = [None if r is None else (r[0], r[1][:3] + ("...",), r[2]) for r in self.rng]
        return f"SavableDatasetMergedState(torch_rng={tr!r}, numpy_rng={nr!r}, rng={r!r}, sample_index={self.sample_index})"


@dataclass
class SavableCheckpoint:
    """Checkpoint data for :class:`megatron.energon.SavableDatasetWrapper`. An instance is created
    regularly to be able to save the state of the dataset wrapper before the currently emitted
    sample.
    """

    #: The state of the wrapper
    state: Optional[SavableDatasetState]
    #: The state of the inner dataset
    dataset_state: Optional[State]
    #: The time at which the checkpoint was created
    checkpoint_time: float
    #: Index of the next sample to be returned from the dataset after restoring the checkpoint
    sample_index: int


@dataclass
class SavableDatasetCheckpoint(State):
    """Checkpoint data for :class:`megatron.energon.SavableDatasetWrapper`. The checkpoint state
    represents a state before that checkpoint, with an offset (i.e. samples to be skipped)."""

    #: The state of the wrapper at the sample index when the checkpoint was created.
    state: Optional[SavableDatasetState]
    #: The state of the inner dataset at the sample index when the checkpoint was created.
    dataset_state: Optional[State]
    #: Offset of the checkpoint to the actual sample index to be restored.
    offset: int


@dataclass
class SavableDatasetMergedCheckpoint(MergedState):
    """Checkpoint data for :class:`megatron.energon.SavableDatasetWrapper`. The checkpoint state
    represents a state before that checkpoint, with an offset (i.e. samples to be skipped)."""

    #: The state of the wrapper at the sample index when the checkpoint was created.
    state: Optional[SavableDatasetMergedState]
    #: The state of the inner dataset at the sample index when the checkpoint was created.
    dataset_state: Optional[MergedState]
    #: Offset of the checkpoint to the actual sample index to be restored.
    offset: List[int]


class SavableDatasetWrapper(IterableDataset[Tuple[int, int, T]], Generic[T]):
    """Internal class for wrapping a savable dataset for a worker process. Provides communication
    with the :class:`megatron.energon.SavableDataLoader`. This class is not intended to be used directly.
    See :class:`megatron.energon.SavableDataLoader` for more information."""

    #: The wrapped dataset
    dataset: SavableDataset[T]
    #: The configuration of the worker process
    worker_config: WorkerConfig
    #: The time interval in seconds to wait at minimum between two checkpoints
    checkpoint_every_sec: float
    #: The minimum number of samples to be emitted between two checkpoints. Should be `number of
    # workers * 2`.
    checkpoint_every_min_n_samples: int
    #: The number of checkpoints to keep in memory, before discarding. Should be 2.
    n_checkpoints: int
    #: The queue of the worker process to receive commands from the `SavableDataLoader`.
    _cmd_queues: List[torch.multiprocessing.Queue]
    #: The queue of the worker process to send results to the `SavableDataLoader`.
    _result_queues: List[torch.multiprocessing.Queue]

    _sample_index: int = 0
    _worker_offset: int = 0
    _last_checkpoints: List[SavableCheckpoint]
    _restore_from: Optional[Any] = None
    _skip_samples: List[int]

    _running: bool = False
    _command_lock: Optional[threading.RLock] = None
    _cmd_thread: Optional[threading.Thread] = None

    def __init__(
        self,
        dataset: SavableDataset[T],
        worker_config: WorkerConfig,
        checkpoint_every_sec: float,
        checkpoint_every_min_n_samples: int,
        n_checkpoints: int = 2,
        *,
        cmd_queues: List[torch.multiprocessing.Queue],
        result_queues: List[torch.multiprocessing.Queue],
    ):
        """
        Create the savable dataset wrapper for multiprocessing data loading.

        Args:
            dataset: The dataset to wrap
            worker_config: The worker config as used by all datasets
            checkpoint_every_sec: The time interval in seconds to wait at minimum between two
                checkpoints.
            checkpoint_every_min_n_samples: The minimum number of samples to be emitted between
                two checkpoints. Should be `number of workers * 2`.
            n_checkpoints: Number of checkpoints to keep.
            cmd_queues: The command queues for communicating with the worker processes.
            result_queues: The result queues for communicating with the worker processes.
        """
        self.dataset = dataset
        self.worker_config = worker_config
        self.checkpoint_every_sec = checkpoint_every_sec
        self.checkpoint_every_min_n_samples = checkpoint_every_min_n_samples
        self.n_checkpoints = n_checkpoints
        self._last_checkpoints = [
            SavableCheckpoint(
                state=None, dataset_state=None, checkpoint_time=time.perf_counter(), sample_index=0
            )
        ]
        self._skip_samples = [0] * max(worker_config.num_workers, 1)
        self._cmd_queues = cmd_queues
        self._result_queues = result_queues

    @staticmethod
    def _command_thread(self: "SavableDatasetWrapper"):
        """The internal thread, which processes the command and result queues. This thread is
        static, because `self` is actually passed as weakref proxy, to avoid keeping the dataset
        alive via the thread.
        """
        # print(f"{id(self)}:{multiprocessing.current_process().ident} Worker command thread starting")
        try:
            while self._running:
                try:
                    cmd_args = self._cmd_queues[self._worker_id].get(timeout=1)
                except queue.Empty:
                    continue
                # print(f"recv cmd {cmd_args}")
                with self._command_lock:
                    cmd = cmd_args[0]
                    if cmd is None:
                        break
                    try:
                        fn = getattr(self, cmd)
                        self._result_queues[self._worker_id].put(
                            {self._worker_id: fn(*cmd_args[1:])}
                        )
                        # print(f"result sent")
                    except Exception as e:
                        traceback.print_exc()
                        self._result_queues[self._worker_id].put({self._worker_id: e})
                        # print(f"exc sent")
        except BaseException:
            traceback.print_exc()
            raise
        finally:
            pass
            # print(f"{id(self)}:{multiprocessing.current_process().ident} Worker command thread closing")

    def __len__(self):
        return len(self.dataset)

    def __del__(self):
        if self._cmd_thread is not None:
            # print(f"{id(self)}:{multiprocessing.current_process().ident} Closing cmd thread")
            self._running = False
            self._cmd_thread.join()
            self._command_lock = None
            self._cmd_thread = None
            # print(f"{id(self)}:{multiprocessing.current_process().ident} Cmd thread closed")

    def __iter__(self):
        # First: Set the worker offset globally for the current worker
        WorkerConfig.worker_id_offset = self._worker_offset
        self._worker_id = self.worker_config.rank_worker_id()
        global_worker_id = self.worker_config.global_worker_id()
        if self._cmd_thread is None:
            self._running = True
            self._command_lock = threading.RLock()
            weakref_self = weakref.proxy(self)
            self._cmd_thread = threading.Thread(
                target=SavableDatasetWrapper._command_thread,
                name="command_thread",
                args=(weakref_self,),
                daemon=True,
            )
            self._cmd_thread.start()
            # atexit.register(lambda: weakref_self.__del__())
        try:
            with self._command_lock:
                if self._restore_from:
                    self._restore_state(self._restore_from)
                    self._restore_from = None
                # If skipping, also restart the iterator to reach the start of the restored
                # checkpoint
                last_was_skip = True
                while last_was_skip:
                    dataset_has_samples = False
                    self.worker_config.worker_activate(self._sample_index)
                    worker_active = True
                    try:
                        for src_data in self.dataset:
                            self.worker_config.worker_deactivate()
                            worker_active = False
                            dataset_has_samples = True
                            if self._skip_samples[self._worker_id] > 0:
                                # Skip ahead to reach the start of the restored checkpoint
                                # print(f"Skip [{self._worker_id}:{self._sample_index}] {src_data}")
                                self._skip_samples[self._worker_id] -= 1
                                self._sample_index += 1
                                last_was_skip = True
                                self.worker_config.worker_activate(self._sample_index)
                                worker_active = True
                                continue
                            last_was_skip = False
                            sample_index = self._sample_index
                            add_sample_restore_key(
                                src_data, global_worker_id, sample_index, src=self
                            )
                            self._sample_index += 1
                            self._store_checkpoint()
                            try:
                                self._command_lock.release()
                                # print(f"{id(self)}:{multiprocessing.current_process().ident} Lock released")
                                # Commands may be executed only when data was yielded, not during
                                # iteration fetching.
                                # print(f"Yield next data [{self._worker_id}:{sample_index}] {src_data}")
                                yield self._worker_id, sample_index, src_data
                            finally:
                                # print(f"{id(self)}:{multiprocessing.current_process().ident} Lock acquiring")
                                self._command_lock.acquire()
                                # print(f"{id(self)}:{multiprocessing.current_process().ident} Lock acquired")
                            self.worker_config.worker_activate(self._sample_index)
                            worker_active = True
                    finally:
                        if worker_active:
                            self.worker_config.worker_deactivate()

                    # If the dataset is empty, don't try again and again
                    if not dataset_has_samples:
                        break
        finally:
            # print(f"{id(self)}:{multiprocessing.current_process().ident} Worker iter closing")
            # Always store a final checkpoint (it's likely to be saved)
            self._store_checkpoint(force=True)

    def _store_checkpoint(self, force: bool = False) -> None:
        """
        Internally create a checkpoint for the current state. This is required to store states
        from the past, which have already been yielded here, but not yet been retrieved from the
        intermediate queues.

        Args:
            force: If true, ignore time or frequency condition.
        """
        if (
            force
            or (
                self._last_checkpoints[-1].checkpoint_time + self.checkpoint_every_sec
                < time.perf_counter()
                and self._last_checkpoints[-1].sample_index + self.checkpoint_every_min_n_samples
                <= self._sample_index
            )
            or self._sample_index <= 1
        ):
            # print(f"Storing checkpoint at {self._worker_id}:{self._sample_index}")
            self._last_checkpoints.append(
                SavableCheckpoint(
                    state=self._save_state(),
                    dataset_state=self.dataset.save_state(),
                    checkpoint_time=time.perf_counter(),
                    sample_index=self._sample_index,
                )
            )
            if len(self._last_checkpoints) > self.n_checkpoints:
                self._last_checkpoints.pop(0)

    def _save_state(self) -> SavableDatasetState:
        """Saves the internal state"""
        (
            np_tp,
            np_state,
            pos,
            has_gauss,
            cached_gaussian,
        ) = np.random.get_state()
        return SavableDatasetState(
            torch_rng=bytes(torch.get_rng_state().tolist()),
            numpy_rng=(np_tp, np_state.tobytes(), pos, has_gauss, cached_gaussian),
            rng=random.getstate(),
            sample_index=self._sample_index,
        )

    def _merge_states(self, states: List[SavableDatasetState]) -> SavableDatasetMergedState:
        """Merges the internal state"""
        assert torch.utils.data.get_worker_info() is None, "Cannot merge in worker process"
        return SavableDatasetMergedState(
            torch_rng=[None if s is None else s.torch_rng for s in states],
            numpy_rng=[None if s is None else s.numpy_rng for s in states],
            rng=[None if s is None else s.rng for s in states],
            sample_index=[0 if s is None else s.sample_index for s in states],
        )

    def _restore_state(self, state: SavableDatasetMergedState) -> None:
        """Restores the internal worker state"""
        assert torch.utils.data.get_worker_info() is not None, "Can only restore in worker process"
        if state.torch_rng[self._worker_id] is None:
            torch.manual_seed(torch.initial_seed())
        else:
            torch.set_rng_state(
                torch.frombuffer(
                    bytearray(state.torch_rng[self._worker_id]), dtype=torch.uint8
                ).clone()
            )
        if state.numpy_rng[self._worker_id] is None:
            np.random.seed(torch.initial_seed() & 0xFFFFFFFF)
        else:
            np_tp, np_state, *np_rng = state.numpy_rng[self._worker_id]
            np.random.set_state((np_tp, np.frombuffer(np_state, dtype=np.uint32), *np_rng))
        if state.rng[self._worker_id] is None:
            random.seed(torch.initial_seed() & 0xFFFFFFFF)
        else:
            random.setstate(state.rng[self._worker_id])
        self._sample_index = state.sample_index[self._worker_id]
        self._last_checkpoints = [
            SavableCheckpoint(
                state=self._save_state(),
                dataset_state=self.dataset.save_state(),
                checkpoint_time=time.perf_counter(),
                sample_index=self._sample_index,
            )
        ]

    def get_checkpoint(self, last_sample_indexes: List[int]) -> SavableDatasetCheckpoint:
        """
        Get a checkpoint given the last emitted sample indexes for all workers.

        Args:
            last_sample_indexes: The last emitted sample indexes for all workers.

        Returns:
            The found checkpoint including the offset to the next sample index
        """
        sample_index = last_sample_indexes[self._worker_id] + 1
        for checkpoint in reversed(self._last_checkpoints):
            if checkpoint.sample_index <= sample_index:
                # print(f"Found cp for {sample_index} at {checkpoint.sample_index}")
                return SavableDatasetCheckpoint(
                    dataset_state=checkpoint.dataset_state,
                    state=checkpoint.state,
                    offset=sample_index - checkpoint.sample_index,
                )
        raise ValueError("No checkpoint found")

    def merge_checkpoints(
        self, checkpoints: List[SavableDatasetCheckpoint]
    ) -> SavableDatasetMergedCheckpoint:
        """Merges saved checkpoints from all worker processes."""
        assert torch.utils.data.get_worker_info() is None, "Cannot merge in worker process"
        assert all(isinstance(c, SavableDatasetCheckpoint) for c in checkpoints)
        return SavableDatasetMergedCheckpoint(
            dataset_state=self.dataset.merge_states([c.dataset_state for c in checkpoints]),
            state=self._merge_states([c.state for c in checkpoints]),
            offset=[c.offset for c in checkpoints],
        )

    def restore_checkpoint(
        self,
        state: Optional[SavableDatasetMergedCheckpoint],
        worker_offset: int,
    ) -> None:
        """
        Restores the merged checkpoint from all worker processes.

        Args:
            state: The state to restore
            worker_offset: The offset of the last worker which has emitted a sample. This will be
                set in all worker processes to ensure the right worker starts as first.
        """
        assert torch.utils.data.get_worker_info() is None, "Cannot restore in worker process"
        if state is None:
            self._restore_from = None
            assert worker_offset == 0
            self._worker_offset = 0
            self.dataset.restore_state(None)
            self._skip_samples = [0] * max(self.worker_config.num_workers, 1)
        else:
            assert isinstance(state, SavableDatasetMergedCheckpoint)
            self._restore_from = state.state
            self._worker_offset = worker_offset
            self.dataset.restore_state(state.dataset_state)
            self._skip_samples = state.offset

    def can_restore_sample(self) -> bool:
        return self.dataset.can_restore_sample()

    def restore_sample(self, index: Tuple[Union[str, int, tuple], ...]) -> T:
        id, global_worker_id, sample_idx = index[:3]
        assert id == type(self).__name__
        index = index[3:]
        self.worker_config.worker_activate(sample_idx, override_global_rank=global_worker_id)
        try:
            return add_sample_restore_key(
                self.dataset.restore_sample(index),
                global_worker_id,
                sample_idx,
                src=self,
            )
        finally:
            self.worker_config.worker_deactivate()

    def config(self) -> Dict[str, Any]:
        return self.dataset.config()

    def __str__(self):
        return f"SavableDatasetWrapper(dataset={self.dataset})"


@dataclass
class SavableDataLoaderState(State):
    """Saved state of the :class:`megatron.energon.SavableDataLoader`. Contains the state for all worker
    processed of a single rank."""

    #: The internal state of the dataset (i.e. for worker processes, this will be a
    # :class:`megatron.energon.SavableDatasetMergedState`, otherwise directly the inner dataset state)
    dataset_state: Union[SavableDatasetMergedCheckpoint, MergedState]
    #: Which worker will be the next to emit a sample. Used to restore the proper order
    next_worker_id: int


class SavableDataLoader(DataLoader[T], Generic[T]):
    """DataLoader that supports saving and restoring the state of the dataset.
    When restoring, the dataloader and dataset must be instantiated with the exactly same
    parameters.

    ## How this works (for no worker processes)
    1. The state of the dataset is saved using :meth:`megatron.energon.SavableDataset.save_state`
    2. (for compatibility) The state of the dataset is converted to using inner arrays using
       :meth:`megatron.energon.SavableDataset.merge_states`.
    3. The state can be restored using :meth:`megatron.energon.SavableDataset.restore_state` given the
       previously saved (and merged) state.

    ## How this works (for worker processes)
    - First issue is, that worker processes work with internal queues between processes to pass
      loaded samples to the main process (also to perform collating). This means that the whole
      state of the dataset is not directly accessible from the main process.
    - To solve this issue, the dataset regularly saves a checkpoint of its state to be able to
      resume from that state (and skip the samples that have already been yielded).
    - To have a consistent state, the sample index from the latest yielded samples is saved for all
      worker instances. Thus, the main process knows exactly which sample indexes should come next
      from which worker.
    - Internally, pytorch iterates through the workers in order to retrieve the next worker's
      samples. Unfortunately, that next worker index cannot be restored in pytorch's dataloader,
      thus the workers are shifted internally by that offset
      (see :attr:`megatron.energon.WorkerConfig.worker_id_offset`).

    1. The dataset is wrapped in a :class:`megatron.energon.SavableDatasetWrapper`. This allows the main
       process to communicate with the worker and send commands to the workers and retrieve the
       results.
    2. The state of the dataset is saved using
       :meth:`megatron.energon.SavableDatasetWrapper.get_checkpoint`. This gives the last checkpoint
       from the requested sample index and stores the offset (i.e. number of samples to skip) from
       that checkpoint.
    3. The state is merged using :meth:`megatron.energon.SavableDatasetWrapper.merge_checkpoints`. This
       merges the states of all workers and returns a single state that can be used to restore the
       state of the dataset.
    3. The state can be restored using :meth:`megatron.energon.SavableDatasetWrapper.restore_state`
       before a worker is started, such that all workers initially receive the same state array.
       The worker firstly sets the worker index offset, then uses its (shifted) own index to get its
       required state from the merged state array.
    """

    #: The worker config
    worker_config: WorkerConfig
    #: The wrapped dataset. For multiprocessing, this is a :class:`megatron.energon.SavableDatasetWrapper`
    dataset: Union[SavableDatasetWrapper[T], SimpleSavableDatasetWrapper[T]]

    #: The global ID counter
    _next_id: ClassVar[int] = 0
    #: Class instance id
    id: int = 0

    #: The queues used to send commands to the workers
    cmd_queues: List[torch.multiprocessing.Queue]
    #: The queues used to receive results from the workers
    result_queues: List[torch.multiprocessing.Queue]

    #: Instance of the current data iterator. There shall be only one active iterator, such that the
    # dataset is not iterated multiple times in parallel. The state will proceed.
    _persistent_iterator: Optional[Iterator[T]] = None
    #: The index of the current worker
    _worker_sample_counters: List[int]
    #: Id of the next worker to retrieve data from
    _next_worker_id: int = 0
    #: Global index of the last yielded sample
    _global_sample_idx: int = 0
    #: Current iterator index of the last yielded sample
    _sample_idx: int = 0

    def __init__(
        self,
        dataset: SavableDataset[T],
        *,
        worker_config: WorkerConfig,
        checkpoint_every_sec: float = 60,
        checkpoint_every_min_n_samples: Optional[int] = None,
        n_checkpoints: int = 2,
    ):
        """
        Create the dataloader supporting saving and restoring the state.

        Args:
            dataset: The dataset to load.
            worker_config: The worker config to use
            checkpoint_every_sec: This is the time in seconds after which a checkpoint is saved.
                It may take the same duration to restore a checkpoint, but introduces additional
                overhead during reading data from the dataset, so this should be chosen accordingly.
                Only applies if using workers.
            checkpoint_every_min_n_samples: Overwrites the minimum number of samples between
                checkpoints. Defaults to `number of workers * 2`. Only applies if using workers.
            n_checkpoints: The number of checkpoints to keep in memory. Only applies if using
                workers.
        """
        self.worker_config = worker_config
        self.id = self.next_id()

        dataset = GcDataset(dataset)

        self.cmd_queues = [multiprocessing.Queue() for _ in range(self.worker_config.num_workers)]
        self.result_queues = [
            multiprocessing.Queue() for _ in range(self.worker_config.num_workers)
        ]

        if self.worker_config.num_workers > 0:
            if checkpoint_every_min_n_samples is None:
                checkpoint_every_min_n_samples = self.worker_config.num_workers * 2
            dataset = SavableDatasetWrapper(
                dataset,
                self.worker_config,
                checkpoint_every_sec=checkpoint_every_sec,
                checkpoint_every_min_n_samples=checkpoint_every_min_n_samples,
                n_checkpoints=n_checkpoints,
                cmd_queues=self.cmd_queues,
                result_queues=self.result_queues,
            )
        else:
            dataset = SimpleSavableDatasetWrapper(dataset, self.worker_config)

        self._worker_sample_counters = [0] * max(self.worker_config.num_workers, 1)

        kwargs = {}
        if self.worker_config.num_workers > 0:
            kwargs["persistent_workers"] = True
            kwargs["prefetch_factor"] = 2

        # Compute seeds for each worker, based on current rank
        seed_per_worker = [
            self.worker_config.worker_seed(i) for i in range(self.worker_config.num_workers)
        ]

        super().__init__(
            dataset,
            batch_size=None,
            shuffle=False,
            num_workers=self.worker_config.num_workers,
            pin_memory=True,
            worker_init_fn=partial(_init_worker, seed_per_worker),
            **kwargs,
        )

        if self.worker_config.should_log(level=1):
            self.worker_config.worker_log(
                {
                    "t": "SavableLoader.__init__",
                    "r": self.worker_config.rank,
                    "w": None,
                    "id": self.id,
                    "config": dataset.config(),
                }
            )

    @staticmethod
    def next_id() -> int:
        next_id = SavableDataLoader._next_id
        SavableDataLoader._next_id += 1
        return next_id

    def __iter__(self):
        outerself = self

        class InnerIterator:
            """Internal class which keeps the iterator alive across multiple `iter()` calls.
            If the inner iterator is exhausted, will also exhaust and a new instance is needed.
            Also saves the last sample index and the next worker id.
            """

            finished: bool = False
            iter_idx: int = 0
            id: int

            def __init__(self, iterator):
                self._iterator = iterator
                self.id = outerself.next_id()
                if outerself.worker_config.should_log(level=1):
                    outerself.worker_config.worker_log(
                        {
                            "t": "SavableDataLoader.iter",
                            "r": outerself.worker_config.rank,
                            "w": None,
                            "id": outerself.id,
                            "iter_id": self.id,
                        }
                    )

                # self._debugf = open(
                #     f"worker_samples_rank{outerself.worker_config.rank:02}_t{int(time.time())}.log", "w"
                # )

            def __iter__(self):
                return self

            def __next__(self):
                try:
                    worker_id, sample_idx, sample = next(self._iterator)
                    outerself._worker_sample_counters[worker_id] = sample_idx
                    # If the next sample will be from the first worker, we can safely resume
                    outerself._next_worker_id = (worker_id + 1) % max(outerself.num_workers, 1)
                    # self._debugf.write(
                    #     f"[w={worker_id}, s={sample_idx}] {self._sample_str(sample)}\n"
                    # )
                    # self._debugf.flush()
                    if outerself.worker_config.should_log(level=1):
                        keys = default_get_keys(sample)
                        outerself.worker_config.worker_log(
                            {
                                **{
                                    "t": "SavableDataLoader.yield",
                                    "r": outerself.worker_config.rank,
                                    "w": None,
                                    "id": outerself.id,
                                    "iter_id": self.id,
                                    "worker_id": worker_id,
                                    "worker_idx": sample_idx,
                                    "idx": outerself._sample_idx,
                                    "iter_idx": self.iter_idx,
                                    "global_idx": outerself._global_sample_idx,
                                },
                                **({} if keys is None else {"keys": keys}),
                            }
                        )
                    outerself._sample_idx += 1
                    outerself._global_sample_idx += 1
                    self.iter_idx += 1
                    return sample
                except StopIteration:
                    self.finished = True
                    outerself._next_worker_id = 0
                    if outerself.worker_config.should_log(level=1):
                        outerself.worker_config.worker_log(
                            {
                                "t": "SavableDataLoader.StopIteration",
                                "r": outerself.worker_config.rank,
                                "w": None,
                                "id": outerself.id,
                                "iter_id": self.id,
                            }
                        )
                    raise

        if self.num_workers > 0:
            # Always keep same iterator alive, as long as it yields data
            if self._persistent_iterator is None or self._persistent_iterator.finished:
                self._persistent_iterator = InnerIterator(super().__iter__())
                self._sample_idx = 0
                # print("New Iterator", self._persistent_iterator)
            return self._persistent_iterator
        else:
            return InnerIterator(super().__iter__())

    def _worker_command(self, *cmd_args) -> List[Any]:
        """Executes a command in all workers and returns the results."""
        # print(f"cmd: {cmd_args}")
        for cmd_queue in self.cmd_queues:
            cmd_queue.put(cmd_args)
        # print(f"waiting for res")
        assert len(self.result_queues) == self.worker_config.num_workers
        res = {k: v for results_queue in self.result_queues for k, v in results_queue.get().items()}
        res = [res[i] for i in range(len(res))]
        # print(f"res: {res}")
        for r in res:
            if isinstance(r, Exception):
                raise r
        return res

    def save_state_rank(self) -> Optional[SavableDataLoaderState]:
        """
        Saves the state of the dataset for the current rank. Allows for restoring the state later
        using `restore_state_rank`, given the result of this method.

        Returns:
            The state of the dataset.
        """
        # Fetch current rank's worker's state
        if self.num_workers == 0:
            # No workers configured
            worker_states = [self.dataset.save_state()]
            assert self._next_worker_id == 0
            merged_states = self.dataset.merge_states(worker_states)
        elif self._persistent_iterator is None:
            # Workers configured, but not started yet -> Initial state
            return None
        else:
            # Fetch from worker processes
            worker_states = self._worker_command("get_checkpoint", self._worker_sample_counters)
            merged_states = self.dataset.merge_checkpoints(worker_states)

        # Merge the states
        merged_state = SavableDataLoaderState(
            dataset_state=merged_states,
            next_worker_id=self._next_worker_id,
        )
        # print("Merged state", merged_state)

        # Not distributed -> return the merged state
        return merged_state

    def restore_state_rank(self, state: Optional[SavableDataLoaderState]) -> None:
        """
        Restores the saved state for the current rank.

        Args:
            state: The state to restore, as saved by `save_state_rank`.
        """
        assert self._persistent_iterator is None, "Cannot restore state while workers are running"
        if state is None:
            # Assume initial state
            return
        assert isinstance(state, SavableDataLoaderState)
        if isinstance(self.dataset, SavableDataset):
            self.dataset.restore_state(state.dataset_state)
        else:
            assert isinstance(self.dataset, SavableDatasetWrapper)
            assert isinstance(state.dataset_state, SavableDatasetMergedCheckpoint)
            self.dataset.restore_checkpoint(state.dataset_state, worker_offset=state.next_worker_id)
        # if len(self.cmd_queues) > 0:
        #     self._worker_command("restore_state", state["dataset"])

    def save_state(
        self, dst_rank: Optional[int] = None
    ) -> Union[SavableDataLoaderState, List[SavableDataLoaderState], None, List[None]]:
        """
        Saves the state of the dataset. Allows for restoring the state later using `restore_state`,
        given the result of this method.

        Args:
            dst_rank: If specified, the state will be gathered to this rank. Otherwise, it will be
                gathered to all ranks.

        Returns:
            The state of the dataset (or `None`, if not on `dst_rank`).
        """
        # Fetch current rank's worker's state
        merged_state = self.save_state_rank()
        # print("Merged state", merged_state)

        # Gather the merged states
        if torch.distributed.is_available() and torch.distributed.is_initialized():
            output: Optional[List[Optional[MergedState]]]
            if dst_rank is None:
                output = [None] * self.worker_config.world_size
                torch.distributed.all_gather_object(
                    output, merged_state, group=self.worker_config.data_parallel_group
                )
            else:
                if self.worker_config.rank == dst_rank:
                    output = [None] * self.worker_config.world_size
                else:
                    output = None
                torch.distributed.gather_object(
                    merged_state, output, dst_rank, group=self.worker_config.data_parallel_group
                )
            return output
        else:
            # Not distributed -> return the merged state
            return merged_state

    def restore_state(
        self,
        state: Union[SavableDataLoaderState, List[SavableDataLoaderState], None, List[None]],
        src_rank: Optional[int] = None,
    ) -> None:
        """
        Restores the saved state.

        Args:
            state: The state to restore, as saved by `save_state`.
            src_rank: If set, only this rank is assumed to hold the data, other ranks must set state
                to None. If not set, all ranks are assumed to hold the data.
        """
        assert self._persistent_iterator is None, "Cannot restore state while workers are running"
        # Only restore multi-rank if state is actually a list and we are in a torch distributed setup.
        # Otherwise treat as single rank state.
        if (
            torch.distributed.is_available()
            and torch.distributed.is_initialized()
            and isinstance(state, list)
        ):
            if src_rank is None:
                # All ranks have the state
                # Select the state of the current rank
                state = state[self.worker_config.rank]
            else:
                # Only the src_rank has the state
                if self.worker_config.rank != src_rank:
                    # Send the state to all other ranks
                    assert state is None
                    # Must still be a list of Nones
                    state = [None] * self.worker_config.world_size
                local_object = [None]
                torch.distributed.scatter_object_list(
                    local_object,
                    state,
                    src=src_rank,
                    group=self.worker_config.data_parallel_group,
                )
                state = local_object[0]
        self.restore_state_rank(state)

    def can_restore_sample(self) -> bool:
        return self.dataset.can_restore_sample()

    def restore_sample(self, sample_key: Tuple[Union[str, int, tuple], ...]) -> T:
        """Restores a sample from a key. This is useful to debug the dataset."""
        return self.dataset.restore_sample(sample_key)

    def config(self):
        """Get the configuration, which defines the dataset. Useful in conjunction with `save_state`
        and `restore_state` to match the configuration as well."""
        return {
            "type": type(self).__qualname__,
            "num_workers": self.num_workers,
            "persistent_workers": self.persistent_workers,
            "pin_memory": self.pin_memory,
            "prefetch_factor": None if self.num_workers == 0 else self.prefetch_factor,
            "dataset": self.dataset.config(),
        }


class BasicDataLoader(DataLoader[T], Generic[T]):
    """DataLoader that supports debugging the dataset without saving capability (e.g. for val/eval)."""

    #: The worker config
    worker_config: WorkerConfig
    #: The wrapped dataset. For multiprocessing, this is a :class:`megatron.energon.SavableDatasetWrapper`
    dataset: Union[SavableDatasetWrapper[T], SavableDataset[T]]

    id: int
    _sample_idx: int = 0

    def __init__(
        self,
        dataset: SavableDataset[T],
        *,
        worker_config: WorkerConfig,
    ):
        """
        Create the dataloader supporting saving and restoring the state.

        Args:
            dataset: The dataset to load.
            worker_config: The worker config to use
            checkpoint_every_sec: This is the time in seconds after which a checkpoint is saved.
               It may take the same duration to restore a checkpoint, but introduces additional
               overhead during reading data from the dataset, so this should be chosen accordingly.
        """
        self.worker_config = worker_config

        self.id = SavableDataLoader.next_id()

        dataset = GcDataset(dataset)
        dataset = SimpleSavableDatasetWrapper(dataset, self.worker_config)

        self._worker_sample_counters = [0] * max(self.worker_config.num_workers, 1)

        kwargs = {}
        if self.worker_config.num_workers > 0:
            # These must not be specified for num_workers =0
            kwargs["persistent_workers"] = True
            kwargs["prefetch_factor"] = 2

        seed_per_worker = [
            self.worker_config.worker_seed(i) for i in range(self.worker_config.num_workers)
        ]

        gc.collect()  # This ensures that we don't include any old worker refs in the newly forked worker processes

        super().__init__(
            dataset,
            batch_size=None,
            shuffle=False,
            num_workers=self.worker_config.num_workers,
            pin_memory=True,
            worker_init_fn=partial(_init_worker, seed_per_worker),
            **kwargs,
        )
        if self.worker_config.should_log(level=1):
            self.worker_config.worker_log(
                {
                    "t": "BasicDataLoader.__init__",
                    "r": self.worker_config.rank,
                    "w": None,
                    "id": self.id,
                    "config": self.config(),
                }
            )

    def __iter__(self):
        outerself = self

        class InnerIterator:
            """Internal class which keeps the iterator alive across multiple `iter()` calls.
            If the inner iterator is exhausted, will also exhaust and a new instance is needed.
            Also saves the last sample index and the next worker id.
            """

            iter_idx: int = 0
            id: int

            def __init__(self, iterator):
                self._iterator = iterator
                self.id = SavableDataLoader.next_id()

                if outerself.worker_config.should_log(level=1):
                    outerself.worker_config.worker_log(
                        {
                            "t": "BasicDataLoader.iter",
                            "r": outerself.worker_config.rank,
                            "w": None,
                            "id": outerself.id,
                            "iter_id": self.id,
                        }
                    )

            def __iter__(self):
                return self

            def __next__(self):
                try:
                    worker_id, sample_idx, sample = next(self._iterator)
                    # If the next sample will be from the first worker, we can safely resume
                    self.next_worker_id = (worker_id + 1) % max(outerself.num_workers, 1)
                    if outerself.worker_config.should_log(level=1):
                        keys = default_get_keys(sample)
                        outerself.worker_config.worker_log(
                            {
                                **{
                                    "t": "BasicDataLoader.yield",
                                    "r": outerself.worker_config.rank,
                                    "w": None,
                                    "id": outerself.id,
                                    "iter_id": self.id,
                                    "worker_id": worker_id,
                                    "worker_idx": sample_idx,
                                    "idx": self.iter_idx,
                                    "iter_idx": self.iter_idx,
                                    "global_idx": outerself._sample_idx,
                                },
                                **({} if keys is None else {"keys": keys}),
                            }
                        )
                    outerself._sample_idx += 1
                    self.iter_idx += 1
                    return sample
                except StopIteration:
                    self.next_worker_id = 0
                    if outerself.worker_config.should_log(level=1):
                        outerself.worker_config.worker_log(
                            {
                                "t": "BasicDataLoader.StopIteration",
                                "r": outerself.worker_config.rank,
                                "w": None,
                                "id": outerself.id,
                                "iter_id": self.id,
                            }
                        )
                    raise

        return InnerIterator(super().__iter__())

    def config(self):
        """Get the configuration, which defines the dataset. Useful in conjunction with `save_state`
        and `restore_state` to match the configuration as well."""
        return {
            "type": type(self).__qualname__,
            "num_workers": self.num_workers,
            "persistent_workers": self.persistent_workers,
            "pin_memory": self.pin_memory,
            "prefetch_factor": None if self.num_workers == 0 else self.prefetch_factor,
            "dataset": self.dataset.config(),
        }

    def can_restore_sample(self) -> bool:
        return self.dataset.can_restore_sample()

    def restore_sample(self, sample_key: Tuple[Union[str, int, tuple], ...]) -> T:
        """Restores a sample from a key. This is useful to debug the dataset."""
        return self.dataset.restore_sample(sample_key)


def _sample_str(self, sample):
    """Returns a human readable debug string for a single sample, also uniquely identifying it."""
    import dataclasses
    import hashlib

    if isinstance(sample, torch.Tensor):
        return f"Tensor(shape={sample.shape}, dtype={sample.dtype}, sha256={hashlib.sha256(sample.detach().cpu().numpy().tobytes()).hexdigest()!r})"
    elif isinstance(sample, np.ndarray):
        return f"ndarray(shape={sample.shape}, dtype={sample.dtype}, sha256={hashlib.sha256(sample.tobytes()).hexdigest()!r})"
    elif isinstance(sample, (str, bytes)):
        if len(sample) > 100:
            return f"{sample[:100]!r}..."
        return repr(sample)
    elif isinstance(sample, (int, float)):
        return repr(sample)
    elif isinstance(sample, dict):
        innerstr = ", ".join(f"{k}={self._sample_str(v)}, " for k, v in sample.items())
        return f"dict({innerstr})"
    elif isinstance(sample, (list, tuple)):
        innerstr = ", ".join(self._sample_str(v) for v in sample)
        return f"{type(sample)}({innerstr})"
    elif dataclasses.is_dataclass(sample):
        innerstr = ", ".join(
            f"{field.name}={self._sample_str(getattr(sample, field.name))}, "
            for field in dataclasses.fields(sample)
        )
        return f"{type(sample).__name__}({innerstr})"
    else:
        return repr(sample)<|MERGE_RESOLUTION|>--- conflicted
+++ resolved
@@ -44,13 +44,7 @@
 
     worker_seed = seed_per_worker[worker_id]
 
-<<<<<<< HEAD
     set_global_seeds(worker_seed)
-=======
-    torch.manual_seed(worker_seed)
-    numpy.random.seed(worker_seed)
-    random.seed(worker_seed)
->>>>>>> 8e428bbf
 
     EPath.prepare_forked_process()
 
@@ -119,7 +113,6 @@
         self.dataset.restore_state(state)
         self._state_restored = True
 
-<<<<<<< HEAD
     def can_restore_sample(self) -> bool:
         return self.dataset.can_restore_sample()
 
@@ -137,10 +130,9 @@
             )
         finally:
             self.worker_config.worker_deactivate()
-=======
+
     def worker_has_samples(self) -> bool:
         return self.dataset.worker_has_samples()
->>>>>>> 8e428bbf
 
     def config(self) -> Dict[str, Any]:
         return self.dataset.config()
