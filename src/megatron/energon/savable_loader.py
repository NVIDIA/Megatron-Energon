# Copyright (c) 2025, NVIDIA CORPORATION.
# SPDX-License-Identifier: BSD-3-Clause

import gc
import multiprocessing
import queue
import threading
import time
import traceback
import weakref
from functools import partial
from typing import (
    Any,
    ClassVar,
    Dict,
    Generic,
    Iterator,
    List,
    Optional,
    Sequence,
    Tuple,
    TypeVar,
    Union,
)

import numpy as np
import torch
import torch.distributed
import torch.multiprocessing
from torch.utils.data import DataLoader, IterableDataset

from megatron.energon.cache import CachePool
from megatron.energon.edataclass import edataclass
from megatron.energon.errors import deprecated
from megatron.energon.flavors.base_dataset import (
    FlexState,
    SavableDataset,
    State,
    add_sample_restore_key,
)
from megatron.energon.rng import SystemRng, SystemRngState
from megatron.energon.tracing import Flow
from megatron.energon.worker import WorkerConfig
from megatron.energon.wrappers.base import BaseWrapperDataset
from megatron.energon.wrappers.batch_dataset import BatchDataset
from megatron.energon.wrappers.gc_dataset import GC_DEFAULT_EVERY_N_ITER, GcDataset, gc_init_worker
from megatron.energon.wrappers.log_sample_dataset import default_get_keys
from megatron.energon.wrappers.watchdog_dataset import WatchdogDataset

T = TypeVar("T")


def _init_worker(seed_per_worker: List[int], worker_id: int):
    """Initializes the the worker process.

    Sets the random seeds and prepare EPath for the forked worker process.
    """
    gc_init_worker(worker_id)

    worker_seed = seed_per_worker[worker_id]

    SystemRng.seed(worker_seed)


class SimpleSavableDatasetWrapper(BaseWrapperDataset[T, Tuple[int, int, T]], Generic[T]):
    """Wrapper for non-multiprocessing savable datasets. Restarts the inner dataset. This class is
    not intended to be used directly."""

    #: The cache pool to use for the dataset.
    cache_pool: CachePool

    _state_restored: bool
    _sample_index: int

    _savable_fields = ("_sample_index",)

    def __init__(
        self,
        dataset: SavableDataset[T],
        worker_config: WorkerConfig,
        cache_pool: CachePool,
        dataloader_id: int,
    ):
        """
        Args:
            dataset: The dataset to wrap.
            worker_config: The worker config to use for the dataset.
            cache_pool: The cache pool to use for the dataset.
            dataloader_id: The id of the data loader for logging purposes.
        """
        super().__init__(dataset, worker_config=worker_config)
        self.cache_pool = cache_pool
        self.dataloader_id = dataloader_id

        self.reset_state_own()
        # This must be removed, such that the outer dataloader does not use this
        # from the second epoch on for training.
        del self.__len__

    def reset_state_own(self) -> None:
        self._sample_index = 0
        self._state_restored = False

    def __len__(self):
        return len(self.dataset)

    def __iter__(self):
        trace_writer = self.worker_config.worker_trace_writer()
        with trace_writer.span(
            "SimpleSavableDatasetWrapper.__iter__",
            args={
                "config": self.config(),
                "loader_id": self.dataloader_id,
                "rank": self.worker_config.rank,
                "worker_id": self.worker_config.rank_worker_id(),
            },
            level=1,
        ):
            self._state_restored = True
            worker_id = self.worker_config.rank_worker_id()
            global_worker_id = self.worker_config.global_worker_id()
            while self._state_restored:
                self._state_restored = False
                self.worker_config.worker_activate(self._sample_index, cache_pool=self.cache_pool)
                worker_active = True
                try:
                    # For tracing, this contains the current sample flow

                    trace_sample_flow: Flow = None

                    def _next_span():
                        # Trace the next sample flow
                        nonlocal trace_sample_flow
                        span = trace_writer.span(
                            name="SimpleSavableDatasetWrapper.__iter__.loop.dataset.next",
                            args={"sample_idx": self._sample_index},
                            level=1,
                        )
                        trace_sample_flow = trace_writer.flow(
                            f"w{global_worker_id}_s{self._sample_index}",
                            level=1,
                        )
                        return span

                    for src_data in trace_writer.iterable(self.dataset, next=_next_span):
                        self.worker_config.worker_deactivate()
                        worker_active = False
                        sample_index = self._sample_index
                        src_data = add_sample_restore_key(
                            src_data, global_worker_id, sample_index, src=self
                        )
                        self._sample_index += 1
                        trace_sample_flow.end(level=1)
                        trace_writer.instant(
                            "SimpleSavableDatasetWrapper.__iter__.loop.yield",
                            args={"sample_index": sample_index},
                            level=1,
                        )
                        yield worker_id, sample_index, src_data
                        if self._state_restored:
                            # Restart iterator after restore
                            break
                        self.worker_config.worker_activate(
                            self._sample_index, cache_pool=self.cache_pool
                        )
                        worker_active = True
                finally:
                    if worker_active:
                        self.worker_config.worker_deactivate()

<<<<<<< HEAD
    def restore_sample(self, index: Tuple[Union[str, int, tuple], ...]) -> T:
        with self.worker_config.worker_trace_writer().span(
            "SimpleSavableDatasetWrapper.restore_sample", args={"index": index}, level=1
        ):
            id, global_worker_id, sample_idx = index[:3]
            assert id == type(self).__name__
            index = index[3:]
            self.worker_config.worker_activate(
                sample_idx, override_global_rank=global_worker_id, cache_pool=self.cache_pool
=======
    def restore_sample(self, restore_key: Tuple[Union[str, int, tuple], ...]) -> T:
        id, global_worker_id, sample_idx = restore_key[:3]
        assert id == type(self).__name__
        restore_key = restore_key[3:]
        self.worker_config.worker_activate(
            sample_idx, override_global_rank=global_worker_id, cache_pool=self.cache_pool
        )
        try:
            return add_sample_restore_key(
                self.dataset.restore_sample(restore_key),
                global_worker_id,
                sample_idx,
                src=self,
>>>>>>> b66bed67
            )
            try:
                return add_sample_restore_key(
                    self.dataset.restore_sample(index),
                    global_worker_id,
                    sample_idx,
                    src=self,
                )
            finally:
                self.worker_config.worker_deactivate()

    def config(self) -> Dict[str, Any]:
        return self.dataset.config()

    def __str__(self):
        return f"SimpleSavableDatasetWrapper(dataset={self.dataset})"


<<<<<<< HEAD
class SimpleSavableDatasetWrapperWithoutLen(IterableDataset[Tuple[int, int, T]], Generic[T]):
    """Wrapper for non-multiprocessing savable datasets. Restarts the inner dataset. This class is
    not intended to be used directly."""

    def __init__(self, dataset: SavableDataset[T]):
        self.dataset = dataset

    def inner_len(self):
        return len(self.dataset)

    def __iter__(self):
        return self.dataset.__iter__()

    def save_state(self):
        return self.dataset.save_state()

    def restore_state(self, state: FlexState):
        return self.dataset.restore_state(state)

    def restore_sample(self, index: Tuple[Union[str, int, tuple], ...]) -> T:
        return self.dataset.restore_sample(index)

    def config(self):
        return self.dataset.config()

    def __str__(self):
        return f"SimpleSavableDatasetWrapperWithoutLen(dataset={self.dataset})"


@dataclass_slots
=======
@edataclass
>>>>>>> b66bed67
class SavableDatasetState(State):
    """State of the dataset wrapper. It stores the global random states and the index of the next
    sample to be returned from the dataset. This class is not intended to be used directly, but by
    :class:`megatron.energon.SavableDatasetWrapper`."""

    #: The state of all the system random number generators
    rng: SystemRngState
    #: The state of the savable dataset
    dataset_state: FlexState
    #: Index of the next sample to be returned from the dataset
    sample_index: int

    def __repr__(self):
        return f"SavableDatasetState(rng={self.rng!r}, sample_index={self.sample_index})"


@edataclass
class SavableCheckpoint:
    """Checkpoint data for :class:`megatron.energon.SavableDatasetWrapper`. An instance is created
    regularly to be able to save the state of the dataset wrapper before the currently emitted
    sample.
    """

    #: The state of the wrapper
    state: Optional[SavableDatasetState]
    #: The time at which the checkpoint was created
    checkpoint_time: float
    #: Index of the next sample to be returned from the dataset after restoring the checkpoint
    sample_index: int


@edataclass
class SavableDatasetCheckpoint(State):
    """Checkpoint data for :class:`megatron.energon.SavableDatasetWrapper`. The checkpoint state
    represents a state before that checkpoint, with an offset (i.e. samples to be skipped)."""

    #: The state of the wrapper at the sample index when the checkpoint was created.
    state: Optional[SavableDatasetState]
    #: Offset of the checkpoint to the actual sample index to be restored.
    offset: int


class SavableDatasetWrapper(IterableDataset[Tuple[int, int, T]], Generic[T]):
    """Internal class for wrapping a savable dataset for a worker process. Provides communication
    with the :class:`megatron.energon.SavableDataLoader`. This class is not intended to be used directly.
    See :class:`megatron.energon.SavableDataLoader` for more information."""

    #: The wrapped dataset
    dataset: SavableDataset[T]
    #: The configuration of the worker process
    worker_config: WorkerConfig
    #: The time interval in seconds to wait at minimum between two checkpoints
    checkpoint_every_sec: float
    #: The minimum number of samples to be emitted between two checkpoints. Should be `number of
    # workers * 2`.
    checkpoint_every_min_n_samples: int
    #: The number of checkpoints to keep in memory, before discarding. Should be 2.
    n_checkpoints: int
    #: The cache pool to use for the dataset.
    cache_pool: CachePool
    #: The queue of the worker process to receive commands from the `SavableDataLoader`.
    _cmd_queues: List[torch.multiprocessing.Queue]
    #: The queue of the worker process to send results to the `SavableDataLoader`.
    _result_queues: List[torch.multiprocessing.Queue]

    _sample_index: int = 0
    _worker_offset: int = 0
    _last_checkpoints: List[SavableCheckpoint]

    _workers_restore_from: List[Optional[SavableDatasetState]] = list()
    _workers_skip_samples: List[int]

    _running: bool = False
    _command_lock: Optional[threading.RLock] = None
    _cmd_thread: Optional[threading.Thread] = None

    def __init__(
        self,
        dataset: SavableDataset[T],
        worker_config: WorkerConfig,
        checkpoint_every_sec: float,
        checkpoint_every_min_n_samples: int,
        n_checkpoints: int = 2,
        *,
        cmd_queues: List[torch.multiprocessing.Queue],
        result_queues: List[torch.multiprocessing.Queue],
        cache_pool: CachePool,
        dataloader_id: int,
    ):
        """
        Create the savable dataset wrapper for multiprocessing data loading.

        Args:
            dataset: The dataset to wrap
            worker_config: The worker config as used by all datasets
            checkpoint_every_sec: The time interval in seconds to wait at minimum between two
                checkpoints.
            checkpoint_every_min_n_samples: The minimum number of samples to be emitted between
                two checkpoints. Should be `number of workers * 2`.
            n_checkpoints: Number of checkpoints to keep.
            cmd_queues: The command queues for communicating with the worker processes.
            result_queues: The result queues for communicating with the worker processes.
            cache_pool: The cache pool to use for the dataset.
            dataloader_id: The id of the data loader for logging purposes.
        """
        num_workers = max(worker_config.num_workers, 1)

        self.dataset = dataset
        self.worker_config = worker_config
        self.checkpoint_every_sec = checkpoint_every_sec
        self.checkpoint_every_min_n_samples = checkpoint_every_min_n_samples
        self.n_checkpoints = n_checkpoints
        self._last_checkpoints = [
            SavableCheckpoint(state=None, checkpoint_time=time.perf_counter(), sample_index=-1)
        ]
        self._workers_restore_from = [None] * num_workers
        self._workers_skip_samples = [0] * num_workers
        self._cmd_queues = cmd_queues
        self._result_queues = result_queues
        self.cache_pool = cache_pool
        self.dataloader_id = dataloader_id

    @staticmethod
    def _command_thread(self: "SavableDatasetWrapper"):
        """The internal thread, which processes the command and result queues. This thread is
        static, because `self` is actually passed as weakref proxy, to avoid keeping the dataset
        alive via the thread.
        """
        # print(f"{id(self)}:{multiprocessing.current_process().ident} Worker command thread starting")
        assert self._command_lock is not None

        trace_writer = self.worker_config.worker_trace_writer()
        trace_writer.metadata_thread_name("command_thread")

        with trace_writer.span(
            "SavableDatasetWrapper._command_thread", args={"config": self.config()}, level=1
        ):
            try:
                while self._running:
                    try:
                        cmd_args = self._cmd_queues[self._worker_id].get(timeout=1)
                    except queue.Empty:
                        continue
                    # print(f"recv cmd {cmd_args}")
                    with self._command_lock:
                        cmd = cmd_args[0]
                        if cmd is None:
                            break
                        with trace_writer.span(
                            f"SavableDatasetWrapper._command_thread.{cmd}", level=1
                        ):
                            try:
                                fn = getattr(self, cmd)
                                self._result_queues[self._worker_id].put(
                                    {self._worker_id: fn(*cmd_args[1:])}
                                )
                                # print(f"result sent")
                            except Exception as e:
                                traceback.print_exc()
                                self._result_queues[self._worker_id].put({self._worker_id: e})
                                trace_writer.instant(
                                    "SavableDatasetWrapper._command_thread.cmd_lock.exception",
                                    args={
                                        "exc": f"{type(e).__name__}: {e}",
                                        "tb": traceback.format_exc(),
                                    },
                                    level=1,
                                )
                                # print(f"exc sent")
            except BaseException:
                traceback.print_exc()
                raise
            finally:
                pass
                # print(f"{id(self)}:{multiprocessing.current_process().ident} Worker command thread closing")

    def inner_len(self):
        return len(self.dataset)

    def __del__(self):
        if self._cmd_thread is not None:
            # print(f"{id(self)}:{multiprocessing.current_process().ident} Closing cmd thread")
            self._running = False
            self._cmd_thread.join()
            self._command_lock = None
            self._cmd_thread = None
            # print(f"{id(self)}:{multiprocessing.current_process().ident} Cmd thread closed")

    def _trace_hierarchy(self, dataset: SavableDataset[T]):
        trace_writer = self.worker_config.worker_trace_writer()
        dataset = self.dataset
        with trace_writer.span(type(dataset).__name__, level=1):
            if isinstance(dataset, BaseWrapperDataset):
                for dataset in dataset.datasets:
                    self._trace_hierarchy(dataset)

    def __iter__(self):
        trace_writer = self.worker_config.worker_trace_writer()
        # First: Set the worker offset globally for the current worker
        WorkerConfig.worker_id_offset = self._worker_offset
        self._worker_id = self.worker_config.rank_worker_id()
        global_worker_id = self.worker_config.global_worker_id()
        with trace_writer.span(
            "SavableDatasetWrapper.__iter__",
            args={
                "config": self.config(),
                "loader_id": self.dataloader_id,
                "rank": self.worker_config.rank,
                "worker_id": self._worker_id,
                "global_worker_id": global_worker_id,
            },
            level=1,
        ):
            if self._cmd_thread is None:
                self._running = True
                self._command_lock = threading.RLock()
                weakref_self = weakref.proxy(self)
                self._cmd_thread = threading.Thread(
                    target=SavableDatasetWrapper._command_thread,
                    name="command_thread",
                    args=(weakref_self,),
                    daemon=True,
                )
                self._cmd_thread.start()
                # atexit.register(lambda: weakref_self.__del__())
            try:
                assert self._command_lock is not None
                with self._command_lock:
                    if self._workers_restore_from[self._worker_id] is not None:
                        with trace_writer.span("SavableDatasetWrapper.__iter__.restore", level=1):
                            my_state = self._workers_restore_from[self._worker_id]
                            my_ds_state = my_state.dataset_state
                            assert my_state is not None
                            if my_ds_state is None:
                                self.dataset.reset_state_deep()
                            else:
                                self.dataset.restore_state(my_ds_state)
                            self._restore_state(my_state)
                            self._workers_restore_from[self._worker_id] = None
                    else:
                        # Store the initial state of the worker if we stop before the first sample
                        self._store_checkpoint()

                    # If skipping, also restart the iterator to reach the start of the restored
                    # checkpoint
                    last_was_skip = True
                    while last_was_skip:
                        dataset_has_samples = False
                        self.worker_config.worker_activate(
                            self._sample_index, cache_pool=self.cache_pool
                        )
                        worker_active = True
                        trace_sample_flow: dict = {}
                        try:
                            with trace_writer.span("SavableDatasetWrapper.__iter__.loop", level=1):

                                def _trace_next():
                                    nonlocal trace_sample_flow
                                    span = trace_writer.span(
                                        "SavableDatasetWrapper.__iter__.loop.dataset.next",
                                        args={
                                            "sample_index": self._sample_index,
                                        },
                                        level=1,
                                    )

                                    trace_sample_flow = trace_writer.flow(
                                        f"w{global_worker_id}_s{self._sample_index}",
                                        level=1,
                                    ).save()
                                    return span

                                for src_data in trace_writer.iterable(
                                    self.dataset,
                                    next=_trace_next,
                                ):
                                    self.worker_config.worker_deactivate()
                                    worker_active = False
                                    dataset_has_samples = True
                                    if self._workers_skip_samples[self._worker_id] > 0:
                                        with trace_writer.span(
                                            "SavableDatasetWrapper.__iter__.loop.skip", level=1
                                        ):
                                            # Skip ahead to reach the start of the restored checkpoint
                                            # print(f"Skip [{self._sample_index}:{self._worker_id}] {src_data}")
                                            self._workers_skip_samples[self._worker_id] -= 1
                                            self._sample_index += 1
                                            last_was_skip = True
                                            self.worker_config.worker_activate(
                                                self._sample_index, cache_pool=self.cache_pool
                                            )
                                            worker_active = True
                                            continue
                                    last_was_skip = False
                                    sample_index = self._sample_index
                                    add_sample_restore_key(
                                        src_data, global_worker_id, sample_index, src=self
                                    )
                                    self._sample_index += 1
                                    self._store_checkpoint()
                                    try:
                                        self._command_lock.release()
                                        # print(f"{id(self)}:{multiprocessing.current_process().ident} Lock released")
                                        # Commands may be executed only when data was yielded, not during
                                        # iteration fetching.
                                        # print(f"Yield next data [{sample_index}:{self._worker_id}] {src_data}")
                                        trace_writer.instant(
                                            "SavableDatasetWrapper.__iter__.loop.yield",
                                            args={"sample_index": sample_index},
                                            level=1,
                                        )
                                        yield (
                                            self._worker_id,
                                            sample_index,
                                            src_data,
                                            trace_sample_flow,
                                        )
                                    finally:
                                        # print(f"{id(self)}:{multiprocessing.current_process().ident} Lock acquiring")
                                        self._command_lock.acquire()
                                        # print(f"{id(self)}:{multiprocessing.current_process().ident} Lock acquired")
                                    self.worker_config.worker_activate(
                                        self._sample_index, cache_pool=self.cache_pool
                                    )
                                    worker_active = True
                        finally:
                            if worker_active:
                                self.worker_config.worker_deactivate()

                        # If the dataset is empty, don't try again and again
                        if not dataset_has_samples:
                            trace_writer.instant("SavableDatasetWrapper.__iter__.break", level=1)
                            break
            finally:
                # print(f"{id(self)}:{multiprocessing.current_process().ident} Worker iter closing")
                # Always store a final checkpoint (it's likely to be saved)
                self._store_checkpoint(force=True)

    def _store_checkpoint(self, force: bool = False) -> None:
        """
        Internally create a checkpoint for the current state. This is required to store states
        from the past, which have already been yielded here, but not yet been retrieved from the
        intermediate queues.

        Args:
            force: If true, ignore time or frequency condition.
        """
        trace_writer = self.worker_config.worker_trace_writer()
        if (
            force
            or (
                self._last_checkpoints[-1].checkpoint_time + self.checkpoint_every_sec
                < time.perf_counter()
                and self._last_checkpoints[-1].sample_index + self.checkpoint_every_min_n_samples
                <= self._sample_index
            )
            or self._sample_index <= 1
        ):
            with trace_writer.span(
                "SavableDatasetWrapper._store_checkpoint",
                args={"force": force, "sample_index": self._sample_index},
                level=1,
            ):
                # print(f"Storing checkpoint at {self._worker_id}:{self._sample_index}")
                self._last_checkpoints.append(
                    SavableCheckpoint(
                        state=self._save_state(),
                        checkpoint_time=time.perf_counter(),
                        sample_index=self._sample_index,
                    )
                )
                if len(self._last_checkpoints) > self.n_checkpoints:
                    self._last_checkpoints.pop(0)

    def _save_state(self) -> SavableDatasetState:
        """Saves the internal state"""
        return SavableDatasetState(
            rng=SystemRng.save_state(),
            dataset_state=self.dataset.save_state(),
            sample_index=self._sample_index,
        )

    def _restore_state(self, state: SavableDatasetState) -> None:
        """Restores the internal worker state"""
        assert torch.utils.data.get_worker_info() is not None, "Can only restore in worker process"
        if state.rng is None:
            SystemRng.seed(torch.initial_seed() & 0xFFFFFFFF)
        else:
            SystemRng.restore_state(state.rng)

        self._sample_index = state.sample_index
        self._last_checkpoints = [
            SavableCheckpoint(
                state=self._save_state(),
                checkpoint_time=time.perf_counter(),
                sample_index=self._sample_index,
            )
        ]

    def get_checkpoint(self, last_sample_indexes: List[int]) -> SavableDatasetCheckpoint:
        """
        Get a checkpoint given the last emitted sample indexes for all workers.

        Args:
            last_sample_indexes: The last emitted sample indexes for all workers.

        Returns:
            The found checkpoint including the offset to the next sample index
        """
        sample_index = last_sample_indexes[self._worker_id] + 1
        for checkpoint in reversed(self._last_checkpoints):
            if checkpoint.sample_index <= sample_index:
                # print(f"Found cp for {sample_index} at {checkpoint.sample_index}")
                return SavableDatasetCheckpoint(
                    state=checkpoint.state,
                    offset=sample_index - checkpoint.sample_index,
                )

        # Immediate save after restore
        if len(self._last_checkpoints) == 0:
            return SavableDatasetCheckpoint(
                state=self._workers_restore_from[self._worker_id],
                offset=self._workers_skip_samples[self._worker_id],
            )
        raise ValueError("No checkpoint found")

    def restore_checkpoint(
        self,
        worker_states: Optional[List[SavableDatasetCheckpoint]],
        worker_offset: int,
    ) -> None:
        """
        Restores the merged checkpoint from all worker processes.

        Args:
            worker_states: The state to restore for each worker
            worker_offset: The offset of the last worker which has emitted a sample. This will be
                set in all worker processes to ensure the right worker starts as first.
        """
        assert torch.utils.data.get_worker_info() is None, "Cannot restore in worker process"
        num_workers = max(self.worker_config.num_workers, 1)

        if worker_states is None:
            self._workers_restore_from = [None] * num_workers
            assert worker_offset == 0
            self._worker_offset = 0
            self._workers_skip_samples = [0] * num_workers
        else:
            assert isinstance(worker_states, list)
            assert len(worker_states) == num_workers
            assert isinstance(worker_states[0], SavableDatasetCheckpoint)

            self._worker_offset = worker_offset

            # Tear the state_list apart (which has len=num_workers)
            # and store the states in the internal arrays
            self._workers_restore_from = [state.state for state in worker_states]
            self._workers_skip_samples = [state.offset for state in worker_states]

    def get_initial_checkpoint(self) -> Optional[List[SavableDatasetCheckpoint]]:
        """
        Get the initial checkpoint for all worker processes if they have not started yet.

        Returns:
            The initial checkpoint for all worker processes and the worker offset.
        """
        assert torch.utils.data.get_worker_info() is None, (
            "Cannot get initial checkpoint in worker process"
        )
        if all(s is None for s in self._workers_restore_from):
            assert all(s == 0 for s in self._workers_skip_samples)
            # Initial state, no checkpoint
            return None

        return [
            SavableDatasetCheckpoint(
                state=state,
                offset=offset,
            )
            for state, offset in zip(self._workers_restore_from, self._workers_skip_samples)
        ]

    def can_restore_sample(self) -> bool:
        return self.dataset.can_restore_sample()

<<<<<<< HEAD
    def restore_sample(self, index: Tuple[Union[str, int, tuple], ...]) -> T:
        with self.worker_config.worker_trace_writer().span(
            "SavableDatasetWrapper.restore_sample", args={"index": index}, level=1
        ):
            id, global_worker_id, sample_idx = index[:3]
            assert id == type(self).__name__
            index = index[3:]
            self.worker_config.worker_activate(sample_idx, override_global_rank=global_worker_id)
            try:
                return add_sample_restore_key(
                    self.dataset.restore_sample(index),
                    global_worker_id,
                    sample_idx,
                    src=self,
                )
            finally:
                self.worker_config.worker_deactivate()
=======
    def restore_sample(self, restore_key: Tuple[Union[str, int, tuple], ...]) -> T:
        id, global_worker_id, sample_idx = restore_key[:3]
        assert id == type(self).__name__
        restore_key = restore_key[3:]
        self.worker_config.worker_activate(sample_idx, override_global_rank=global_worker_id)
        try:
            return add_sample_restore_key(
                self.dataset.restore_sample(restore_key),
                global_worker_id,
                sample_idx,
                src=self,
            )
        finally:
            self.worker_config.worker_deactivate()
>>>>>>> b66bed67

    def config(self) -> Dict[str, Any]:
        return self.dataset.config()

    def __str__(self):
        return f"SavableDatasetWrapper(dataset={self.dataset})"


@edataclass
class SavableDataLoaderState(State):
    """Saved state of the :class:`megatron.energon.SavableDataLoader`. Contains the state for all worker
    processed of a single rank."""

    #: The internal state of the dataset (for each worker process)
    worker_states: List[Union[SavableDatasetCheckpoint, FlexState]]
    #: Which worker will be the next to emit a sample. Used to restore the proper order
    next_worker_id: int

    #: The micro batch size that was used, if available.
    #: On restore, this is used to compare the new and old micro batch size.
    micro_batch_size: Optional[int]


class SavableDataLoader(DataLoader[T], Generic[T]):
    """DataLoader that supports saving and restoring the state of the dataset.
    When restoring, the dataloader and dataset must be instantiated with the exactly same
    parameters.

    How this works (for no worker processes)
    ----------------------------------------

    1. The state of the dataset is saved using :meth:`megatron.energon.SavableDataset.save_state`
    2. (for compatibility) The state of the dataset is converted to using inner arrays using
       :meth:`megatron.energon.SavableDataset.merge_states`.
    3. The state can be restored using :meth:`megatron.energon.SavableDataset.restore_state` given the
       previously saved (and merged) state.

    How this works (for worker processes)
    -------------------------------------

    - First issue is, that worker processes work with internal queues between processes to pass
      loaded samples to the main process (also to perform collating). This means that the whole
      state of the dataset is not directly accessible from the main process.
    - To solve this issue, the dataset regularly saves a checkpoint of its state to be able to
      resume from that state (and skip the samples that have already been yielded).
    - To have a consistent state, the sample index from the latest yielded samples is saved for all
      worker instances. Thus, the main process knows exactly which sample indexes should come next
      from which worker.
    - Internally, pytorch iterates through the workers in order to retrieve the next worker's
      samples. Unfortunately, that next worker index cannot be restored in pytorch's dataloader,
      thus the workers are shifted internally by that offset
      (see :attr:`megatron.energon.WorkerConfig.worker_id_offset`).

    1. The dataset is wrapped in a :class:`megatron.energon.SavableDatasetWrapper`. This allows the main
       process to communicate with the worker and send commands to the workers and retrieve the
       results.
    2. The state of the dataset is saved using
       :meth:`megatron.energon.SavableDatasetWrapper.get_checkpoint`. This gives the last checkpoint
       from the requested sample index and stores the offset (i.e. number of samples to skip) from
       that checkpoint.
    3. The state is merged using :meth:`megatron.energon.SavableDatasetWrapper.merge_checkpoints`. This
       merges the states of all workers and returns a single state that can be used to restore the
       state of the dataset.
    3. The state can be restored using :meth:`megatron.energon.SavableDatasetWrapper.restore_state`
       before a worker is started, such that all workers initially receive the same state array.
       The worker firstly sets the worker index offset, then uses its (shifted) own index to get its
       required state from the merged state array.

    """

    #: The worker config
    worker_config: WorkerConfig
    #: The wrapped dataset. For multiprocessing, this is a :class:`megatron.energon.SavableDatasetWrapper`
    dataset: Union[SavableDatasetWrapper[T], SimpleSavableDatasetWrapperWithoutLen[T]]

    #: The global ID counter
    _next_id: ClassVar[int] = 0
    #: Class instance id
    id: int = 0

    #: The queues used to send commands to the workers
    cmd_queues: List[torch.multiprocessing.Queue]
    #: The queues used to receive results from the workers
    result_queues: List[torch.multiprocessing.Queue]

    #: Instance of the current data iterator. There shall be only one active iterator, such that the
    # dataset is not iterated multiple times in parallel. The state will proceed.
    _persistent_iterator: Optional[Iterator[T]] = None
    #: The index of the current worker. -1 if not started yet.
    _worker_sample_counters: List[int]
    #: Id of the next worker to retrieve data from
    _next_worker_id: int = 0
    #: Global index of the last yielded sample
    _global_sample_idx: int = 0
    #: Current iterator index of the last yielded sample
    _sample_idx: int = 0

    def __init__(
        self,
        dataset: SavableDataset[T],
        *,
        checkpoint_every_sec: float = 60,
        checkpoint_every_min_n_samples: Optional[int] = None,
        n_checkpoints: Optional[int] = None,
        gc_collect_every_n_steps: int = GC_DEFAULT_EVERY_N_ITER,
        gc_freeze_at_start: bool = True,
        prefetch_factor: int = 2,
        cache_pool: Optional[CachePool] = None,
        watchdog_timeout_seconds: Optional[float] = 60,
        watchdog_initial_timeout_seconds: Optional[float] = None,
        fail_on_timeout: bool = False,
    ):
        """
        Create the dataloader supporting saving and restoring the state.

        Args:
            dataset: The dataset to load.
            worker_config: The worker config to use
            checkpoint_every_sec: This is the time in seconds after which a checkpoint is saved.
                It may take the same duration to restore a checkpoint, but introduces additional
                overhead during reading data from the dataset, so this should be chosen accordingly.
                Only applies if using workers.
            checkpoint_every_min_n_samples: Overwrites the minimum number of samples between
                checkpoints. Defaults to `number of workers * 2`. Only applies if using workers.
            n_checkpoints: The number of checkpoints to keep in memory. Only applies if using
                workers. If None, computes a suitable value.
            gc_collect_every_n_steps: The number of steps after which the garbage collector is
                called. As we're usually handling large (but few) tensors here, and the python
                garbage collection is already full of objects just by importing, this can improve
                the memory footprint quite a lot, and may even be necessary to avoid memory
                overflow.
            gc_freeze_at_start: If true, the garbage collector is frozen at the start of the worker
                processes. This improves the garbage collection performance by a lot.
                In rare cases, this may cause issues and can be disabled. Keep enabled if you
                experience no issues.
            cache_pool: If set, the cache pool to use for the dataset.
            watchdog_timeout_seconds: The timeout in seconds. If None, the watchdog is disabled.
            watchdog_initial_timeout_seconds: The initial timeout in seconds. If None, the timeout is the same as watchdog_timeout_seconds.
            fail_on_timeout: If True, stops the whole process upon timeout, after printing a stack trace.
        """
        self.worker_config = dataset.worker_config
        self.id = self.next_id()

        dataset = WatchdogDataset(
            dataset,
            worker_config=self.worker_config,
            timeout_seconds=watchdog_timeout_seconds,
            initial_timeout_seconds=watchdog_initial_timeout_seconds,
            fail_on_timeout=fail_on_timeout,
        )

        if gc_collect_every_n_steps > 0:
            dataset = GcDataset(
                dataset,
                worker_config=self.worker_config,
                every_n_iter=gc_collect_every_n_steps,
                freeze=gc_freeze_at_start,
            )

        self.cmd_queues = [multiprocessing.Queue() for _ in range(self.worker_config.num_workers)]
        self.result_queues = [
            multiprocessing.Queue() for _ in range(self.worker_config.num_workers)
        ]

        num_procs = max(self.worker_config.num_workers, 1)

        if n_checkpoints is None:
            n_checkpoints = prefetch_factor * num_procs + 1

        if self.worker_config.num_workers > 0:
            if checkpoint_every_min_n_samples is None:
                checkpoint_every_min_n_samples = self.worker_config.num_workers * 2

            dataset = SavableDatasetWrapper(
                dataset,
                self.worker_config,
                checkpoint_every_sec=checkpoint_every_sec,
                checkpoint_every_min_n_samples=checkpoint_every_min_n_samples,
                n_checkpoints=n_checkpoints,
                cmd_queues=self.cmd_queues,
                result_queues=self.result_queues,
                cache_pool=cache_pool,
                dataloader_id=self.id,
            )
        else:
            dataset = SimpleSavableDatasetWrapperWithoutLen(
                SimpleSavableDatasetWrapper(
                    dataset, self.worker_config, cache_pool=cache_pool, dataloader_id=self.id
                )
            )

        self._worker_sample_counters = [-1] * num_procs

        kwargs = {}
        if self.worker_config.num_workers > 0:
            kwargs["persistent_workers"] = True
            kwargs["prefetch_factor"] = prefetch_factor

        # Assert that prefetch_factor works well with num_checkpoints.
        # This ensures that the oldest checkpoint is old enough to cover
        # all the buffered samples in the torch dataloader.
        assert prefetch_factor * num_procs + 1 <= n_checkpoints, (
            "When increasing prefetch_factor, also increase n_checkpoints, so that "
            "the number of checkpoints is at least as large as num_workers * prefetch_factor + 1"
        )

        # Compute seeds for each worker, based on current rank
        seed_per_worker = [
            self.worker_config.worker_seed(i) for i in range(self.worker_config.num_workers)
        ]

        self.worker_config.worker_trace_writer().trace_object_async(
            self,
            "SavableDataLoader",
            args={
                "loader_id": self.id,
                "worker_config": self.worker_config.config(),
                "config": dataset.config(),
            },
            level=1,
        )

        super().__init__(
            dataset,
            batch_size=None,
            shuffle=False,
            num_workers=self.worker_config.num_workers,
            pin_memory=True,
            worker_init_fn=partial(_init_worker, seed_per_worker),
            **kwargs,
        )

    @staticmethod
    def next_id() -> int:
        next_id = SavableDataLoader._next_id
        SavableDataLoader._next_id += 1
        return next_id

    def __len__(self):
        return self.dataset.inner_len()

    def __iter__(self):
        def _inner_generator(iterator):
            iter_idx = 0
            id = self.next_id()
            trace_writer = self.worker_config.worker_trace_writer()
            trace_span = self.worker_config.worker_trace_span()
            trace_writer.instant(
                "SavableDataLoader.__iter__",
                args={
                    "world_size": self.worker_config.world_size,
                    "num_workers": self.worker_config.num_workers,
                    "loader_id": self.id,
                    "iter_id": id,
                },
                level=1,
            )
            with (
                trace_span.span(
                    "SavableDataLoader.__iter__",
                    args={
                        "loader_id": self.id,
                        "iter_id": id,
                    },
                    level=1,
                ),
                trace_writer.generator(
                    "SavableDataLoader.__iter__.next",
                    level=1,
                ) as trace_generator,
            ):
                try:
                    for worker_id, sample_idx, sample, trace_sample_flow in iterator:
                        self._worker_sample_counters[worker_id] = sample_idx
                        # If the next sample will be from the first worker, we can safely resume
                        self._next_worker_id = (worker_id + 1) % max(self.num_workers, 1)
                        if self.worker_config.should_log(level=1):
                            trace_writer.resume_flow(trace_sample_flow).end(
                                bind_enclosing_slice=True, level=1
                            )
                            keys = default_get_keys(sample)
                            trace_span.instant(
                                "SavableDataLoader.yield",
                                args={
                                    "loader_id": self.id,
                                    "iter_id": id,
                                    "worker_id": worker_id,
                                    "worker_sample_idx": sample_idx,
                                    "sample_idx": self._sample_idx,
                                    "iter_idx": iter_idx,
                                    "global_sample_idx": self._global_sample_idx,
                                    **({} if keys is None else {"keys": keys}),
                                },
                                level=1,
                            )
                        with trace_generator.yield_(
                            last_args={
                                "loader_id": self.id,
                                "iter_id": id,
                                "worker_id": worker_id,
                                "worker_sample_idx": sample_idx,
                                "sample_idx": self._sample_idx,
                                "iter_idx": iter_idx,
                                "global_sample_idx": self._global_sample_idx,
                                **({} if keys is None else {"keys": keys}),
                            }
                        ):
                            self._sample_idx += 1
                            self._global_sample_idx += 1
                            iter_idx += 1
                            yield sample
                finally:
                    self._persistent_iterator = None
                    self._next_worker_id = 0
                    trace_span.instant(
                        "SavableDataLoader.StopIteration",
                        level=1,
                        args={"loader_id": self.id, "iter_id": id},
                    )
                    trace_writer.instant(
                        "SavableDataLoader.StopIteration",
                        level=1,
                        args={"loader_id": self.id, "iter_id": id},
                    )

        if self.num_workers > 0:
            # Always keep same iterator alive, as long as it yields data
            if self._persistent_iterator is None:
                self._persistent_iterator = _inner_generator(super().__iter__())
                self._sample_idx = 0
                # print("New Iterator", self._persistent_iterator)
            return self._persistent_iterator
        else:
            return _inner_generator(super().__iter__())

    def _worker_command(self, *cmd_args) -> List[Any]:
        """Executes a command in all workers and returns the results."""
        # print(f"cmd: {cmd_args}")
        for cmd_queue in self.cmd_queues:
            cmd_queue.put(cmd_args)
        # print(f"waiting for res")
        assert len(self.result_queues) == self.worker_config.num_workers
        res = {k: v for results_queue in self.result_queues for k, v in results_queue.get().items()}
        res = [res[i] for i in range(len(res))]
        # print(f"res: {res}")
        for r in res:
            if isinstance(r, Exception):
                raise r
        return res

    def _get_batch_size(self) -> Optional[int]:
        """Try to infer micro batch size from the dataset"""
        if isinstance(self.dataset, SavableDatasetWrapper):
            dataset = self.dataset.dataset
        elif isinstance(self.dataset, SimpleSavableDatasetWrapperWithoutLen):
            dataset = self.dataset.dataset
        else:
            dataset = self.dataset

        if (
            isinstance(dataset, BaseWrapperDataset)
            and (bds := dataset._find_wrapped_dataset(BatchDataset)) is not None
        ):
            assert isinstance(bds, BatchDataset)
            return bds.batch_size
        else:
            return None

    def save_state_rank(self) -> Optional[SavableDataLoaderState]:
        """
        Saves the state of the dataset for the current rank. Allows for restoring the state later
        using `restore_state_rank`, given the result of this method.

        Returns:
            The state of the dataset.
        """
        # Fetch current rank's worker's state
        if self.num_workers == 0:
            # No workers configured
            assert isinstance(self.dataset, SimpleSavableDatasetWrapperWithoutLen)
            worker_states = [self.dataset.save_state()]
            assert self._next_worker_id == 0
        elif self._persistent_iterator is None:
            # Workers configured, but not started yet.
            # If a state has already been restored, it will be returned.
            assert isinstance(self.dataset, SavableDatasetWrapper)
            worker_states = self.dataset.get_initial_checkpoint()
        else:
            # Fetch from worker processes
            worker_states = self._worker_command("get_checkpoint", self._worker_sample_counters)

        if worker_states is None:
            return None

        # Merge the states
        merged_state = SavableDataLoaderState(
            worker_states=worker_states,
            next_worker_id=self._next_worker_id,
            micro_batch_size=self._get_batch_size(),
        )

        # Not distributed -> return the merged state
        return merged_state

    def restore_state_rank(self, state: Optional[SavableDataLoaderState]) -> None:
        """
        Restores the saved state for the current rank.

        Args:
            state: The state to restore, as saved by `save_state_rank`.
        """
        assert self._persistent_iterator is None, "Cannot restore state while workers are running"
        if state is None:
            # Assume initial state
            return
        assert isinstance(state, SavableDataLoaderState)

        old_micro_batch_size = state.micro_batch_size
        micro_batch_size = self._get_batch_size()

        if self.num_workers == 0:
            # No workers configured
            assert isinstance(self.dataset, SimpleSavableDatasetWrapperWithoutLen)
            assert micro_batch_size == old_micro_batch_size, (
                "Changing micro batch size is not allowed without workers"
            )

            assert len(state.worker_states) == 1
            assert isinstance(state.worker_states[0], FlexState)
            self.dataset.restore_state(state.worker_states[0])
        else:
            # Workers configured
            assert isinstance(self.dataset, SavableDatasetWrapper)
            assert all(isinstance(s, SavableDatasetCheckpoint) for s in state.worker_states)

            # Check batch sizes (before and after)
            if micro_batch_size != old_micro_batch_size:
                assert micro_batch_size is not None and old_micro_batch_size is not None, (
                    "Cannot resume with different batching mode "
                    "(batching to non-batching or vice versa)"
                )

                if micro_batch_size > old_micro_batch_size:
                    raise ValueError(
                        "Resuming with larger micro batch size is not allowed: "
                        f"{micro_batch_size} > {state.micro_batch_size}"
                    )
                elif (
                    micro_batch_size < old_micro_batch_size
                    and old_micro_batch_size % micro_batch_size != 0
                ):
                    raise ValueError(
                        "Resuming with smaller micro batch size only allowed if the old "
                        f"micro batch size is a multiple of the new one: {micro_batch_size} < {state.micro_batch_size}"
                    )
                batch_size_ratio = old_micro_batch_size // micro_batch_size
                for worker_state in state.worker_states:
                    assert isinstance(worker_state, SavableDatasetCheckpoint)
                    # When resuming with a smaller micro batch size, the offset must be scaled
                    # up to the new micro batch size to skip the same number of samples as before.
                    worker_state.offset *= batch_size_ratio

            self.dataset.restore_checkpoint(state.worker_states, worker_offset=state.next_worker_id)

            # Initialize the worker-sample counters so that every worker owns a valid
            # "last emitted sample" index.  Workers that have not emitted anything yet keep
            # the default value ``-1``.

            assert isinstance(state.worker_states, list)

            self._worker_sample_counters = [
                (
                    ws.state.sample_index - 1
                    if (isinstance(ws, SavableDatasetCheckpoint) and ws.state is not None)
                    else -1
                )
                for ws in state.worker_states
            ]

            self._next_worker_id = state.next_worker_id

    @deprecated(
        "`save_state` is deprecated and was renamed to `save_state_global` and will be removed "
        "in a future update. If you actually do not want to gather the states to a rank, use "
        "`save_state_rank` instead."
    )
    def save_state(self, dst_rank: int) -> Optional[Sequence[Optional[SavableDataLoaderState]]]:
        """Deprecated. Use `save_state_global` (or `save_state_rank`) instead."""

        return self.save_state_global(dst_rank)

    def save_state_global(
        self, global_dst_rank: int
    ) -> Optional[Sequence[Optional[SavableDataLoaderState]]]:
        """
        Saves the state of the dataset globally, collecting the state from all ranks using torch
        distributed. Allows for restoring the state later using `restore_state_global`, given the
        result of this method.
        Typical scenario: Save the state to disk only on the `dst_rank`, the other ranks do not
        save the state. Later, restore the state either only loaded on the `dst_rank` or
        loading on all ranks separately using `restore_state_global`.

        Note: If you want to save/restore the state per rank separately, use `save_state_rank` and
        the corresponding `restore_state_rank`. Also, these do not rely on torch distributed.

        Args:
            global_dst_rank: The state will be gathered to this rank. The rank refers to the
                global rank, not the rank within the data parallel group.

        Returns:
            The state of the dataset (or `None`, if not on `dst_rank`).
        """
        # Fetch current rank's worker's state
        merged_state = self.save_state_rank()

        # Gather the merged states
        if self.worker_config.world_size > 1:
            output: Optional[Sequence[Optional[SavableDataLoaderState]]]
            if self.worker_config.global_rank() == global_dst_rank:
                output = [None] * self.worker_config.world_size
            else:
                # Check if the global_dst_rank is in the same group at all
                if self.worker_config.data_parallel_group is not None:
                    try:
                        _ = torch.distributed.get_group_rank(
                            self.worker_config.data_parallel_group, global_dst_rank
                        )
                    except RuntimeError:
                        raise ValueError(
                            f"global_dst_rank {global_dst_rank} is not in the group of the current rank's worker config"
                        )

                output = None

            torch.distributed.gather_object(
                merged_state,
                output,
                global_dst_rank,
                group=self.worker_config.data_parallel_group,
            )

            return output
        else:
            # Not distributed -> return the merged state
            return [merged_state]

    @deprecated(
        "`restore_state` was renamed to `restore_state_global` and will be removed in a future update."
    )
    def restore_state(
        self,
        state: Optional[Sequence[Optional[SavableDataLoaderState]]],
    ) -> None:
        """Deprecated. Use `restore_state_global` (or `restore_state_rank`) instead."""

        return self.restore_state_global(state)

    def restore_state_global(
        self,
        state: Optional[Sequence[Optional[SavableDataLoaderState]]],
        *,
        src_rank: Optional[int] = None,
    ) -> None:
        """
        Restores the saved state from `save_state_global` (in torch distributed setup).
        The global state needs be loaded on every rank that has a data loader instance.

        Optionally, one can specify a src_rank and only provide the state once.
        In case of multiple data parallel groups, you must provide the state once
        in each data parallel group. In this case the `src_rank` is the rank within the
        data parallel group.

        Args:
            state: The state to restore, as saved by `save_state_global`.
            src_rank: The rank from which the state is broadcasted (within the data parallel group, if using DP groups).
        """

        assert self._persistent_iterator is None, "Cannot restore state while workers are running"

        # Only restore multi-rank if state is actually a list and we are in a distributed setup.
        # Otherwise treat as single rank state.
        if src_rank is None or self.worker_config.world_size == 1:
            assert isinstance(state, list), "State must be a list in distributed setup"
            assert len(state) == self.worker_config.world_size, (
                "State must be a list of size world_size"
            )

            # All ranks have the state
            # Select the state of the current rank
            rank_state = state[self.worker_config.rank]
        else:
            if self.worker_config.data_parallel_group is not None:
                # Only the src_rank has the state within this dp group
                try:
                    global_src_rank = torch.distributed.get_global_rank(
                        self.worker_config.data_parallel_group, src_rank
                    )
                except RuntimeError:
                    raise ValueError(
                        f"src_rank {src_rank} is not in the group of the current rank's worker config"
                    )
            else:
                # If no DP group is given, we assume the global rank is
                # the same as the data parallel rank
                global_src_rank = src_rank

            if self.worker_config.rank != src_rank:
                # Send the state to all other ranks
                assert state is None
                # Must still be a list of Nones
                state = [None] * self.worker_config.world_size
            else:
                assert isinstance(state, list), "State must be a list in distributed setup"
                assert len(state) == self.worker_config.world_size, (
                    "State must be a list of size world_size"
                )

            local_object = [None]
            torch.distributed.scatter_object_list(
                local_object,
                state,
                src=global_src_rank,
                group=self.worker_config.data_parallel_group,
            )
            rank_state = local_object[0]

        self.restore_state_rank(rank_state)

    def can_restore_sample(self) -> bool:
        return self.dataset.can_restore_sample()

    def restore_sample(self, restore_key: Tuple[Union[str, int, tuple], ...]) -> T:
        """Restores a sample from a key. This is useful to debug the dataset."""
        return self.dataset.restore_sample(restore_key)

    def config(self):
        """Get the configuration, which defines the dataset. Useful in conjunction with `save_state`
        and `restore_state` to match the configuration as well."""
        return {
            "type": type(self).__qualname__,
            "num_workers": self.num_workers,
            "persistent_workers": self.persistent_workers,
            "pin_memory": self.pin_memory,
            "prefetch_factor": None if self.num_workers == 0 else self.prefetch_factor,
            "dataset": self.dataset.config(),
        }


class BasicDataLoader(DataLoader[T], Generic[T]):
    """DataLoader that supports debugging the dataset without saving capability (e.g. for val/eval)."""

    #: The worker config
    worker_config: WorkerConfig
    #: The wrapped dataset. For multiprocessing, this is a :class:`megatron.energon.SavableDatasetWrapper`
    dataset: Union[SavableDatasetWrapper[T], SavableDataset[T]]

    id: int
    _sample_idx: int = 0

    def __init__(
        self,
        dataset: SavableDataset[T],
        gc_collect_every_n_steps: int = GC_DEFAULT_EVERY_N_ITER,
        gc_freeze_at_start: bool = True,
        prefetch_factor: int = 2,
        cache_pool: Optional[CachePool] = None,
        watchdog_timeout_seconds: Optional[float] = 60,
        watchdog_initial_timeout_seconds: Optional[float] = None,
        fail_on_timeout: bool = False,
    ):
        """
        Create the dataloader supporting saving and restoring the state.

        Args:
            dataset: The dataset to load.
            gc_collect_every_n_steps: The number of steps after which the garbage collector is
                called. As we're usually handling large (but few) tensors here, and the python
                garbage collection is already full of objects just by importing, this can improve
                the memory footprint quite a lot, and may even be necessary to avoid memory
                overflow.
            gc_freeze_at_start: If true, the garbage collector is frozen at the start of the worker
                processes. This improves the garbage collection performance by a lot.
                In rare cases, this may cause issues and can be disabled. Keep enabled if you
                experience no issues.
            cache_pool: If set, the cache pool to use for the dataset.
            watchdog_timeout_seconds: The timeout in seconds. If None, the watchdog is disabled.
            watchdog_initial_timeout_seconds: The initial timeout in seconds. If None, the timeout is the same as watchdog_timeout_seconds.
            fail_on_timeout: If True, stops the whole process upon timeout, after printing a stack trace.
        """
        self.worker_config = dataset.worker_config

        self.id = SavableDataLoader.next_id()

        dataset = WatchdogDataset(
            dataset,
            worker_config=self.worker_config,
            timeout_seconds=watchdog_timeout_seconds,
            initial_timeout_seconds=watchdog_initial_timeout_seconds,
            fail_on_timeout=fail_on_timeout,
        )

        if gc_collect_every_n_steps > 0:
            dataset = GcDataset(
                dataset,
                worker_config=self.worker_config,
                every_n_iter=gc_collect_every_n_steps,
                freeze=gc_freeze_at_start,
            )

        dataset = SimpleSavableDatasetWrapper(
            dataset, worker_config=self.worker_config, cache_pool=cache_pool
        )

        self._worker_sample_counters = [0] * max(self.worker_config.num_workers, 1)

        kwargs = {}
        if self.worker_config.num_workers > 0:
            # These must not be specified for num_workers =0
            kwargs["persistent_workers"] = True
            kwargs["prefetch_factor"] = prefetch_factor

        seed_per_worker = [
            self.worker_config.worker_seed(i) for i in range(self.worker_config.num_workers)
        ]

        gc.collect()  # This ensures that we don't include any old worker refs in the newly forked worker processes

        self.worker_config.worker_trace_writer().trace_object_async(
            self,
            "BasicDataLoader",
            args={
                "loader_id": self.id,
                "worker_config": self.worker_config.config(),
                "config": self.config(),
            },
            level=1,
        )

        super().__init__(
            dataset,
            batch_size=None,
            shuffle=False,
            num_workers=self.worker_config.num_workers,
            pin_memory=True,
            worker_init_fn=partial(_init_worker, seed_per_worker),
            **kwargs,
        )

    def __iter__(self):
        def _inner_generator(iterator):
            iter_idx = 0
            id = SavableDataLoader.next_id()

            trace_writer = self.worker_config.worker_trace_writer()
            trace_span = self.worker_config.worker_trace_span()

            trace_writer.instant(
                "BasicDataLoader.__iter__",
                args={
                    "rank": self.worker_config.rank,
                    "world_size": self.worker_config.world_size,
                    "num_workers": self.worker_config.num_workers,
                    "loader_id": self.id,
                    "iter_id": id,
                },
                level=1,
            )

            with (
                trace_span.span(
                    "BasicDataLoader.iter",
                    args={
                        "loader_id": self.id,
                        "iter_id": id,
                    },
                    level=1,
                ),
                trace_writer.generator(
                    "BasicDataLoader.iter",
                    level=1,
                ) as trace_generator,
            ):
                try:
                    for worker_id, sample_idx, sample, trace_sample_flow in iterator:
                        if self.worker_config.should_log(level=1):
                            trace_writer.resume_flow(trace_sample_flow).end(
                                bind_enclosing_slice=True, level=1
                            )
                            keys = default_get_keys(sample)
                            trace_span.instant(
                                "BasicDataLoader.yield",
                                args={
                                    "loader_id": self.id,
                                    "iter_id": id,
                                    "worker_id": worker_id,
                                    "worker_sample_idx": sample_idx,
                                    "sample_idx": iter_idx,
                                    "iter_idx": iter_idx,
                                    "global_sample_idx": self._sample_idx,
                                    **({} if keys is None else {"keys": keys}),
                                },
                                level=1,
                            )
                        with trace_generator.yield_(
                            last_args={
                                "loader_id": self.id,
                                "iter_id": id,
                                "worker_id": worker_id,
                                "sample_idx": sample_idx,
                            }
                        ):
                            self._sample_idx += 1
                            iter_idx += 1
                            yield sample
                finally:
                    trace_span.instant(
                        "BasicDataLoader.StopIteration",
                        args={
                            "loader_id": self.id,
                            "iter_id": id,
                        },
                        level=1,
                    )
                    trace_writer.instant(
                        "BasicDataLoader.StopIteration",
                        level=1,
                        args={"loader_id": self.id, "iter_id": id},
                    )

        return _inner_generator(super().__iter__())

    def config(self):
        """Get the configuration, which defines the dataset. Useful in conjunction with `save_state`
        and `restore_state` to match the configuration as well."""
        return {
            "type": type(self).__qualname__,
            "num_workers": self.num_workers,
            "persistent_workers": self.persistent_workers,
            "pin_memory": self.pin_memory,
            "prefetch_factor": None if self.num_workers == 0 else self.prefetch_factor,
            "dataset": self.dataset.config(),
        }

    def can_restore_sample(self) -> bool:
        return self.dataset.can_restore_sample()

    def restore_sample(self, restore_key: Tuple[Union[str, int, tuple], ...]) -> T:
        """Restores a sample from a key. This is useful to debug the dataset."""
        return self.dataset.restore_sample(restore_key)


def _sample_str(self, sample):
    """Returns a human readable debug string for a single sample, also uniquely identifying it."""
    import dataclasses
    import hashlib

    if isinstance(sample, torch.Tensor):
        return f"Tensor(shape={sample.shape}, dtype={sample.dtype}, sha256={hashlib.sha256(sample.detach().cpu().numpy().tobytes()).hexdigest()!r})"
    elif isinstance(sample, np.ndarray):
        return f"ndarray(shape={sample.shape}, dtype={sample.dtype}, sha256={hashlib.sha256(sample.tobytes()).hexdigest()!r})"
    elif isinstance(sample, (str, bytes)):
        if len(sample) > 100:
            return f"{sample[:100]!r}..."
        return repr(sample)
    elif isinstance(sample, (int, float)):
        return repr(sample)
    elif isinstance(sample, dict):
        innerstr = ", ".join(f"{k}={self._sample_str(v)}, " for k, v in sample.items())
        return f"dict({innerstr})"
    elif isinstance(sample, (list, tuple)):
        innerstr = ", ".join(self._sample_str(v) for v in sample)
        return f"{type(sample)}({innerstr})"
    elif dataclasses.is_dataclass(sample):
        innerstr = ", ".join(
            f"{field.name}={self._sample_str(getattr(sample, field.name))}, "
            for field in dataclasses.fields(sample)
        )
        return f"{type(sample).__name__}({innerstr})"
    else:
        return repr(sample)<|MERGE_RESOLUTION|>--- conflicted
+++ resolved
@@ -168,35 +168,19 @@
                     if worker_active:
                         self.worker_config.worker_deactivate()
 
-<<<<<<< HEAD
-    def restore_sample(self, index: Tuple[Union[str, int, tuple], ...]) -> T:
+    def restore_sample(self, restore_key: Tuple[Union[str, int, tuple], ...]) -> T:
         with self.worker_config.worker_trace_writer().span(
-            "SimpleSavableDatasetWrapper.restore_sample", args={"index": index}, level=1
+            "SimpleSavableDatasetWrapper.restore_sample", args={"restore_key": restore_key}, level=1
         ):
-            id, global_worker_id, sample_idx = index[:3]
+            id, global_worker_id, sample_idx = restore_key[:3]
             assert id == type(self).__name__
-            index = index[3:]
+            restore_key = restore_key[3:]
             self.worker_config.worker_activate(
                 sample_idx, override_global_rank=global_worker_id, cache_pool=self.cache_pool
-=======
-    def restore_sample(self, restore_key: Tuple[Union[str, int, tuple], ...]) -> T:
-        id, global_worker_id, sample_idx = restore_key[:3]
-        assert id == type(self).__name__
-        restore_key = restore_key[3:]
-        self.worker_config.worker_activate(
-            sample_idx, override_global_rank=global_worker_id, cache_pool=self.cache_pool
-        )
-        try:
-            return add_sample_restore_key(
-                self.dataset.restore_sample(restore_key),
-                global_worker_id,
-                sample_idx,
-                src=self,
->>>>>>> b66bed67
             )
             try:
                 return add_sample_restore_key(
-                    self.dataset.restore_sample(index),
+                    self.dataset.restore_sample(restore_key),
                     global_worker_id,
                     sample_idx,
                     src=self,
@@ -211,7 +195,6 @@
         return f"SimpleSavableDatasetWrapper(dataset={self.dataset})"
 
 
-<<<<<<< HEAD
 class SimpleSavableDatasetWrapperWithoutLen(IterableDataset[Tuple[int, int, T]], Generic[T]):
     """Wrapper for non-multiprocessing savable datasets. Restarts the inner dataset. This class is
     not intended to be used directly."""
@@ -241,10 +224,7 @@
         return f"SimpleSavableDatasetWrapperWithoutLen(dataset={self.dataset})"
 
 
-@dataclass_slots
-=======
 @edataclass
->>>>>>> b66bed67
 class SavableDatasetState(State):
     """State of the dataset wrapper. It stores the global random states and the index of the next
     sample to be returned from the dataset. This class is not intended to be used directly, but by
@@ -730,40 +710,23 @@
     def can_restore_sample(self) -> bool:
         return self.dataset.can_restore_sample()
 
-<<<<<<< HEAD
-    def restore_sample(self, index: Tuple[Union[str, int, tuple], ...]) -> T:
+    def restore_sample(self, restore_key: Tuple[Union[str, int, tuple], ...]) -> T:
         with self.worker_config.worker_trace_writer().span(
-            "SavableDatasetWrapper.restore_sample", args={"index": index}, level=1
+            "SavableDatasetWrapper.restore_sample", args={"restore_key": restore_key}, level=1
         ):
-            id, global_worker_id, sample_idx = index[:3]
+            id, global_worker_id, sample_idx = restore_key[:3]
             assert id == type(self).__name__
-            index = index[3:]
+            restore_key = restore_key[3:]
             self.worker_config.worker_activate(sample_idx, override_global_rank=global_worker_id)
             try:
                 return add_sample_restore_key(
-                    self.dataset.restore_sample(index),
+                    self.dataset.restore_sample(restore_key),
                     global_worker_id,
                     sample_idx,
                     src=self,
                 )
             finally:
                 self.worker_config.worker_deactivate()
-=======
-    def restore_sample(self, restore_key: Tuple[Union[str, int, tuple], ...]) -> T:
-        id, global_worker_id, sample_idx = restore_key[:3]
-        assert id == type(self).__name__
-        restore_key = restore_key[3:]
-        self.worker_config.worker_activate(sample_idx, override_global_rank=global_worker_id)
-        try:
-            return add_sample_restore_key(
-                self.dataset.restore_sample(restore_key),
-                global_worker_id,
-                sample_idx,
-                src=self,
-            )
-        finally:
-            self.worker_config.worker_deactivate()
->>>>>>> b66bed67
 
     def config(self) -> Dict[str, Any]:
         return self.dataset.config()
