--- conflicted
+++ resolved
@@ -122,11 +122,7 @@
 
 @overload
 def stateless(
-<<<<<<< HEAD
-    *, restore_seeds: bool = False, failure_tolerance: Optional[int] = use_default
-=======
     *, restore_seeds: bool = False, failure_tolerance: Optional[int] = None
->>>>>>> 847f6dd9
 ) -> Callable[[Callable[P, T]], Callable[P, T]]: ...
 
 
