--- conflicted
+++ resolved
@@ -4,10 +4,6 @@
 import hashlib
 import json
 import multiprocessing
-<<<<<<< HEAD
-=======
-from dataclasses import dataclass
->>>>>>> 9a4808a8
 from typing import Any, ClassVar, Dict, List, Optional, TextIO, TypeVar
 
 import torch.distributed
