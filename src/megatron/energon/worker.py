# Copyright (c) 2025, NVIDIA CORPORATION.
# SPDX-License-Identifier: BSD-3-Clause

import hashlib
import multiprocessing
from dataclasses import dataclass
from pathlib import Path
from typing import Any, ClassVar, Dict, List, Optional, TextIO, TypeVar

import torch.distributed
import torch.utils.data

from megatron.energon.cache import CachePool
<<<<<<< HEAD
from megatron.energon.edataclass import edataclass
from megatron.energon.fork_hook import DataclassForkMixin
from megatron.energon.tracing import NOOP_TRACE_WRITER, AsyncContext, Flow, TraceWriter
=======
>>>>>>> cb85ff15

__all__ = ("WorkerConfig",)

T = TypeVar("T")


<<<<<<< HEAD
@edataclass(eq=False)
class WorkerConfig(DataclassForkMixin):
=======
@dataclass(slots=True, kw_only=True, eq=False)
class WorkerConfig:
>>>>>>> cb85ff15
    """
    Provides information about the current worker and the global configuration. This gives each
    data parallel rank its proper config. Every `rank` (up to `world_size-1`) must be used.
    If set wrong, the datasets might yield the same data or data might be missing, as data
    is split over the data parallel ranks with this config!
    You may set the same rank, if you need multiple ranks to retrieve the same data.
    """

    #: The data parallel rank/id of the current process.
    rank: int
    #: The total number of data parallel processes.
    world_size: int
    #: The number of workers per rank. May be 0 to disable worker processes.
    num_workers: int

    #: If not using all ranks for data parallel, set this to the corresponding group.
    data_parallel_group: Optional[torch.distributed.ProcessGroup] = None

    #: The id offset of the current worker. e.g. the worker may live as `worker_info.id=0`, but
    # actually yield samples for id=1 (i.e. worker_id_offset=1). Required to support restoring the
    # worker state if last emitted sample was not for worker_id=0. Required by SavableDataLoader to
    # restore the worker state. Is only set to nonzero within a worker process.
    worker_id_offset: ClassVar[int] = 0

    #: The following seed_offset is used used at two points in the code.
    # 1. The seed_offset in the worker_config that is passed to the dataset initialization, is used
    #    to set the seed for the dataset shuffling and shuffled blending (All code that uses WorkerRng).
    # 2. The worker_config passed to the data loader initialization, is used to set the seed for the
    #    torch, numpy and random libraries. This does not affect the dataset shuffling, but only the
    #    user code (e.g. code in TaskEncoder).
    seed_offset: int = 0

    #: The path to the debug file for the current worker. Should contain "{worker_id}" and "{pid}"
    # to separate the workers.
    worker_debug_path: Optional[str] = None
    #: Log level for worker logging.
    worker_log_level: int = 0
    #: The current trace writer for the worker.
    _worker_trace_writer: Optional[TraceWriter] = None
    #: The current trace writer for the worker.
    _worker_trace_sample_flow: Optional[Flow] = None
    #: The opened file for the current worker. Should not be set from outside.
    _worker_debug_file: Optional[TextIO] = None

    #: The current sample index within the current iterating worker
    _sample_index_stack: ClassVar[Optional[List[int]]] = None
    #: The current worker config within the current iterating worker
    active_worker_config: ClassVar[Optional["WorkerConfig"]] = None

    #: The global rank override for the worker. Required for restoring samples.
    _worker_override_global_rank: ClassVar[Optional[int]] = None

    #: The current cache pool for the worker.
    _cache_pool: "ClassVar[Optional[CachePool]]" = None

    def worker_activate(
        self,
        sample_index: int,
        override_global_rank: Optional[int] = None,
        cache_pool: "Optional[CachePool]" = None,
    ):
        """Activates the worker config for the current worker and sets it as actively iterating.
        Must be called before next() call on the datasets."""
        assert WorkerConfig.active_worker_config is None
        WorkerConfig._sample_index_stack = [sample_index]
        WorkerConfig.active_worker_config = self
        WorkerConfig._worker_override_global_rank = override_global_rank
        WorkerConfig._cache_pool = cache_pool

    def worker_push_sample_index(self, sample_index: int):
        """Pushes a new sample index to the sample index stack. Should be set by wrapping datasets
        before calling inners."""
        assert WorkerConfig.active_worker_config is not None
        WorkerConfig._sample_index_stack.append(sample_index)

    def worker_pop_sample_index(self):
        """Pushes a new sample index to the sample index stack. Should be set by wrapping datasets
        before calling inners."""
        assert WorkerConfig.active_worker_config is not None
        return WorkerConfig._sample_index_stack.pop()

    def worker_deactivate(self):
        """Deactivates the worker config for the current worker and deactivates it for iterating.
        Must be called after next() call on the datasets."""
        if WorkerConfig.active_worker_config is not None:
            assert len(WorkerConfig._sample_index_stack) == 1, (
                f"Sample index stack not empty: {WorkerConfig._sample_index_stack}"
            )
            WorkerConfig._sample_index_stack = None
            WorkerConfig.active_worker_config = None
            WorkerConfig._worker_override_global_rank = None

    @property
    def active_worker_sample_index(self) -> int:
        """Returns the current sample index for the actively iterating worker."""
        # Internal sample index is for the local worker. If using multiple workers per rank, this
        # must be multiplied by the number of workers and offset by the local worker index.
        return (
            WorkerConfig._sample_index_stack[-1] * max(self.num_workers, 1) + self.rank_worker_id()
        )

    @property
    def active_worker_batch_index(self) -> int:
        """Returns the current batch index for the actively iterating worker."""
        # Internal batch index is for the local worker. If using multiple workers per rank, this
        # must be multiplied by the number of workers and offset by the local worker index.
        return (
            WorkerConfig._sample_index_stack[0] * max(self.num_workers, 1) + self.rank_worker_id()
        )

    def global_rank(self) -> int:
        """Returns the global rank of this worker config but as a global rank, not
        as a rank within the data parallel group."""

        if self.data_parallel_group is None:
            return self.rank

        return torch.distributed.get_global_rank(self.data_parallel_group, self.rank)

    def __eq__(self, other):
        """Do not compare everything to check for equal config"""
        if not isinstance(other, WorkerConfig):
            return NotImplementedError()
        return all(
            [
                self.rank == other.rank,
                self.world_size == other.world_size,
                self.num_workers == other.num_workers,
            ]
        )

    @staticmethod
    def default_worker_config(
        num_workers: int = 4, data_parallel_group: Optional[torch.distributed.ProcessGroup] = None
    ) -> "WorkerConfig":
        """Returns the default worker config using torch distributed if available.
        If torch distributed is not available, a single local rank is assumed."""

        if torch.distributed.is_available() and torch.distributed.is_initialized():
            rank = torch.distributed.get_rank(data_parallel_group)
            world_size = torch.distributed.get_world_size(data_parallel_group)
        else:
            rank = 0
            world_size = 1
        return WorkerConfig(
            rank=rank,
            world_size=world_size,
            num_workers=num_workers,
            data_parallel_group=data_parallel_group,
        )

    def rank_worker_id(self) -> int:
        """Returns the self worker id within the current rank."""
        if self._worker_override_global_rank:
            assert self.worker_id_offset == 0
            return self._worker_override_global_rank % self.num_workers
        worker_info = torch.utils.data.get_worker_info()
        if worker_info is None:
            return self.worker_id_offset
        assert worker_info.num_workers == self.num_workers
        # Apply the worker_id_offset as a left rotation of the logical worker ids.
        # This ensures that after restoring a checkpoint the first physical
        # worker (id=0) corresponds to the logical worker that should emit the
        # next sample. For example, if `worker_id_offset` is 1, logical worker
        # 1 becomes the first to emit a sample, shifting the ordering forward.
        return (worker_info.id + self.worker_id_offset) % worker_info.num_workers

    def assert_worker(self):
        """Checks if the current process is a worker (if configured so), and that the workers are
        properly configured."""
        if self.num_workers <= 1:
            assert self.rank_worker_id() == 0
        else:
            worker_info = torch.utils.data.get_worker_info()
            assert worker_info is not None, "Cannot iterate out of worker context"
            assert worker_info.num_workers == self.num_workers, (
                f"Actual number of workers for this rank ({worker_info.num_workers}) does not "
                f"match the configured number of workers ({self.num_workers})"
            )

    def global_worker_id(self, override_local_worker_id: Optional[int] = None) -> int:
        """Returns the global worker index by multiplying the rank with the number of workers.
        Alternatively, you can override the local worker id.

        Args:
            override_local_worker_id (int, optional): The local worker id to override. None means
                the current worker, which is the default.
        """
        if self._worker_override_global_rank is not None:
            assert override_local_worker_id is None
            return self._worker_override_global_rank

        if override_local_worker_id is not None:
            return self.rank * self.num_workers + override_local_worker_id
        else:
            self.assert_worker()
            return self.rank * self.num_workers + self.rank_worker_id()

    def worker_seed(self, override_local_worker_id: Optional[int] = None) -> int:
        """Returns the seed for the current worker (or a specified worker).
        Base on the current worker id and the seed offset, compute a seed.
        Alternatively, you can override the local worker id with a fixed one to
        pregenerate seeds for multiple workers.

        Args:
            override_local_worker_id (int, optional): The local worker id to override. None means
                the current worker, which is the default.
        """

        if self.num_workers == 0:
            # If we are not using workers, different ranks should still get a different seed
            global_worker_id = self.rank
        else:
            global_worker_id = self.global_worker_id(override_local_worker_id)

        seed_offset = self.seed_offset

        seed_hash = hashlib.sha1(f"{global_worker_id},{seed_offset}".encode("utf-8")).digest()

        return int.from_bytes(seed_hash, byteorder="big", signed=False) & 0xFFFFFFFF

    def config(self) -> Dict[str, Any]:
        return {
            "rank": self.rank,
            "world_size": self.world_size,
            "num_workers": self.num_workers,
            "data_parallel_group": (
                self.data_parallel_group.size() if self.data_parallel_group else None
            ),
        }

    def should_log(self, level: int) -> bool:
        return level <= self.worker_log_level

    def __after_in_child_fork__(self):
        if self._worker_trace_writer is not None:
            self._worker_trace_writer.close()
            self._worker_trace_writer = None
        self._worker_trace_sample_flow = None

    def __before_fork__(self):
        if self._worker_trace_writer is not None:
            self._worker_trace_writer.flush()

    def worker_trace_writer(self) -> TraceWriter:
        if self.worker_debug_path is None:
            return NOOP_TRACE_WRITER
        if self._worker_trace_writer is None:
            in_worker = torch.utils.data.get_worker_info() is not None
            # Additional "worker" with rank_worker_id=0 is the main process. All workers have +1
            # as their worker_id.
            worker_id = (
                self.rank * (self.num_workers + 1) + self.rank_worker_id() + (1 if in_worker else 0)
            )
            if self._worker_trace_writer is not None:
                self._worker_trace_writer.close()
            path = Path(
                self.worker_debug_path.format(
                    worker_id=worker_id, pid=multiprocessing.current_process().ident
                )
            )
            path.parent.mkdir(exist_ok=True, parents=True)
            proc_name = f"dprank{self.global_rank()}"
            if in_worker:
                proc_name += f"_worker{self.rank_worker_id()}"
            self._worker_trace_writer = TraceWriter(path, log_level=self.worker_log_level)
            self._worker_trace_writer.metadata_process_name(proc_name)
            if in_worker:
                self._worker_trace_writer.metadata_thread_name("worker_main")
            else:
                self._worker_trace_writer.metadata_thread_name("main")
            self._worker_trace_writer.flush()
        return self._worker_trace_writer

    def worker_trace_span(self) -> AsyncContext:
        return self.worker_trace_writer().async_flow()

    def worker_trace_sample_flow(self, level: int):
        if self._worker_trace_sample_flow is None:
            return
        self._worker_trace_sample_flow.step(level=level)<|MERGE_RESOLUTION|>--- conflicted
+++ resolved
@@ -11,25 +11,16 @@
 import torch.utils.data
 
 from megatron.energon.cache import CachePool
-<<<<<<< HEAD
-from megatron.energon.edataclass import edataclass
 from megatron.energon.fork_hook import DataclassForkMixin
 from megatron.energon.tracing import NOOP_TRACE_WRITER, AsyncContext, Flow, TraceWriter
-=======
->>>>>>> cb85ff15
 
 __all__ = ("WorkerConfig",)
 
 T = TypeVar("T")
 
 
-<<<<<<< HEAD
-@edataclass(eq=False)
+@dataclass(slots=True, kw_only=True, eq=False)
 class WorkerConfig(DataclassForkMixin):
-=======
-@dataclass(slots=True, kw_only=True, eq=False)
-class WorkerConfig:
->>>>>>> cb85ff15
     """
     Provides information about the current worker and the global configuration. This gives each
     data parallel rank its proper config. Every `rank` (up to `world_size-1`) must be used.
