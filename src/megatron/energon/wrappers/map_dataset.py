# Copyright (c) 2025, NVIDIA CORPORATION.
# SPDX-License-Identifier: BSD-3-Clause

import inspect
from typing import (
    Any,
    Callable,
    Dict,
    Generator,
    Generic,
    Iterator,
    Optional,
    Tuple,
    TypeVar,
    Union,
)

from megatron.energon.errors import SYSTEM_EXCEPTIONS, FatalSampleError
from megatron.energon.flavors.base_dataset import SavableDataset, add_sample_restore_key
from megatron.energon.source_info import SourceInfo
from megatron.energon.worker import WorkerConfig
from megatron.energon.wrappers._log_exception import log_exception
from megatron.energon.wrappers.base import BaseWrapperDataset, SampleIndex, get_sample_restore_key
from megatron.energon.wrappers.skip import SkipSample

T_sample = TypeVar("T_sample")
T_sample_out = TypeVar("T_sample_out")


class MapDataset(BaseWrapperDataset[T_sample, T_sample_out], Generic[T_sample, T_sample_out]):
    """This dataset wrapper applies a custom function to transform each sample."""

    map_fn: Callable[[T_sample], Union[T_sample_out, Generator[T_sample_out, None, None]]]
    error_handler: Callable[[Exception, T_sample, list[SourceInfo]], None]
    stateless_map_fn: bool
    map_fn_config: Optional[Union[Dict[str, Any], Callable[[], Dict[str, Any]]]]
    _sample_index: SampleIndex
    _generator_sample_key: Optional[Any]
    _generator_offset: Optional[int]

    _savable_fields = (
        "_sample_index",
        "_generator_sample_key",
        "_generator_offset",
    )

    def __init__(
        self,
        dataset: SavableDataset[T_sample],
        map_fn: Callable[[T_sample], Union[T_sample_out, Generator[T_sample_out, None, None]]],
        *,
        error_handler: Callable[[Exception, T_sample, list[SourceInfo]], None] = log_exception,
        stateless_map_fn: bool = False,
        map_fn_config: Optional[Union[Dict[str, Any], Callable[[], Dict[str, Any]]]] = None,
        worker_config: WorkerConfig,
    ):
        """Construct a MapDataset.

        If this should be savable, the map_fn must only return a sample, or a generator yielding
        0 or 1 sample per input sample. Otherwise this will be broken (see `IterMapDataset`).

        Args:
            dataset: The input dataset to wrap
            map_fn: The function to apply to each sample. May raise
                :exc:`megatron.energon.SkipSample` to skip a sample. Alternatively, may return a
                generator to yield multiple or no samples.
            error_handler: Handler for errors. Defaults to logging and ignoring the exception.
            stateless_map_fn: If true, the map_fn is deterministic and stateless
                (thus key for random access can propagate to inner dataset). Defaults to False.
            map_fn_config: Configuration for the map_fn function. If callable, it should return the
                configuration. Defaults to None.
            worker_config: Worker configuration.
        """
        super().__init__(dataset, worker_config=worker_config)
        self.map_fn = map_fn
        self.error_handler = error_handler
        self.stateless_map_fn = stateless_map_fn
        self.map_fn_config = map_fn_config

        self.reset_state_own()

    def reset_state_own(self) -> None:
        self._sample_index = SampleIndex(self.worker_config, src=self)
        self._generator_sample_key = None
        self._generator_offset = None

    def __len__(self):
        return len(self.dataset)

    def __iter__(self) -> Iterator[T_sample_out]:
<<<<<<< HEAD
        trace_span = self.worker_config.worker_trace_span()
        map_dataset_prefix = f"MapDataset({self._function_config_short(self.map_fn)})"
        fn_span = self._function_config(self.map_fn)
        with (
            trace_span.span(
                f"{map_dataset_prefix}.__iter__", args={"config": self._own_config()}, level=1
            ),
            self.worker_config.worker_trace_writer().generator(
                "MapDataset.__iter__.next", level=2
            ) as trace_gen,
        ):
            if self._generator_sample_key is not None:
                assert self._generator_offset is not None
                sample = self.dataset.restore_sample(self._generator_sample_key)
                # Do not increment the sample index, use previous index
                with (
                    self._sample_index.ctx(self._sample_index.current_idx) as sample_idx,
                    trace_span.span(fn_span, args={"sample_idx": sample_idx}, level=2),
                ):
                    mapped_sample = self.map_fn(sample)
                assert isinstance(mapped_sample, Generator)
                assert inspect.isgeneratorfunction(self.map_fn), (
                    f"Generator in {self.map_fn} but not marked as such."
                )
                target_offset = self._generator_offset
                self._generator_offset = 0
                for idx, (sample_idx, inner_sample) in trace_span.iterable(
                    self._sample_index.iter_ctx(mapped_sample, sample_idx),
                    name=f"{fn_span}.next",
                    level=2,
                ):
                    # Skip other samples
                    if idx >= target_offset:
=======
        if self._generator_sample_key is not None:
            assert self._generator_offset is not None
            sample = self.dataset.restore_sample(self._generator_sample_key)
            # Do not increment the sample index, use previous index
            with self._sample_index.ctx(self._sample_index.current_idx) as sample_idx:
                mapped_sample = self.map_fn(sample)
            assert isinstance(mapped_sample, Generator)
            assert inspect.isgeneratorfunction(self.map_fn), (
                f"Generator in {self.map_fn} but not marked as such."
            )
            target_offset = self._generator_offset
            self._generator_offset = 0
            for idx, (sample_idx, inner_sample) in enumerate(
                self._sample_index.iter_ctx(mapped_sample, sample_idx)
            ):
                # Skip other samples
                if idx >= target_offset:
                    self._generator_offset = idx + 1
                    yield add_sample_restore_key(
                        inner_sample,
                        sample_idx,
                        idx,
                        src=self,
                    )
            self._generator_sample_key = None
            self._generator_offset = None

        for sample in self.dataset:
            restore_key = get_sample_restore_key(sample)
            try:
                with self._sample_index.ctx() as sample_idx:
                    mapped_sample = self.map_fn(sample)
                if isinstance(mapped_sample, Generator):
                    assert inspect.isgeneratorfunction(self.map_fn), (
                        f"Generator in {self.map_fn} but not marked as such."
                    )
                    self._generator_sample_key = restore_key
                    self._generator_offset = 0
                    # In case of a generator, additionally store the index of the yielded samples
                    # per input sample
                    for idx, (sample_idx, inner_sample) in enumerate(
                        self._sample_index.iter_ctx(mapped_sample, sample_idx)
                    ):
>>>>>>> b66bed67
                        self._generator_offset = idx + 1
                        with trace_gen.yield_(last_args={"sample_idx": sample_idx, "idx": idx}):
                            yield add_sample_restore_key(
                                inner_sample,
                                sample_idx,
                                idx,
                                src=self,
                            )
                self._generator_sample_key = None
                self._generator_offset = None

            for sample in self.dataset:
                try:
                    with (
                        self._sample_index.ctx() as sample_idx,
                        trace_span.span(fn_span, args={"sample_idx": sample_idx}, level=2),
                    ):
                        mapped_sample = self.map_fn(sample)
                    if isinstance(mapped_sample, Generator):
                        assert inspect.isgeneratorfunction(self.map_fn), (
                            f"Generator in {self.map_fn} but not marked as such."
                        )
                        self._generator_sample_key = get_sample_restore_key(sample)
                        self._generator_offset = 0
                        # In case of a generator, additionally store the index of the yielded samples
                        # per input sample
                        for idx, (sample_idx, inner_sample) in trace_span.iterable(
                            self._sample_index.iter_ctx(mapped_sample, sample_idx),
                            name=f"{fn_span}.next",
                            level=2,
                        ):
                            self._generator_offset = idx + 1
                            with trace_gen.yield_(last_args={"sample_idx": sample_idx, "idx": idx}):
                                yield add_sample_restore_key(
                                    inner_sample,
                                    sample_idx,
                                    idx,
                                    src=self,
                                )
                        self._generator_sample_key = None
                        self._generator_offset = None
                    else:
                        with trace_gen.yield_(last_args={"sample_idx": sample_idx}):
                            yield add_sample_restore_key(
                                mapped_sample,
                                sample_idx,
                                src=self,
                            )
                except SkipSample:
                    trace_span.instant(f"{map_dataset_prefix}.__iter__.skip", level=1)
                except SYSTEM_EXCEPTIONS:
                    raise FatalSampleError.from_sample(sample)
                except Exception as e:
                    self.error_handler(e, sample)
                    trace_span.instant(
                        f"{map_dataset_prefix}.__iter__.error/skip",
                        args={"exception": f"{type(e).__name__}: {str(e)}"},
                        level=1,
                    )

    def can_restore_sample(self) -> bool:
        return super().can_restore_sample() and self.stateless_map_fn

    def assert_can_restore(self) -> None:
        assert self.stateless_map_fn, (
            f"MapDataset can only restore samples if map_fn {self.map_fn} is stateless."
        )
        super().assert_can_restore()

<<<<<<< HEAD
    def restore_sample(self, index: Tuple[Union[str, int, tuple], ...]) -> T_sample_out:
        trace_span = self.worker_config.worker_trace_span()
        self.assert_can_restore()
        with trace_span.span(
            "MapDataset.restore_sample",
            args={"index": index},
            level=1,
        ):
            if inspect.isgeneratorfunction(self.map_fn):
                id, sample_idx, local_idx = index[:3]
                assert id == type(self).__name__
                index = index[3:]
                assert isinstance(local_idx, int)
            else:
                id, sample_idx = index[:2]
                assert id == type(self).__name__
                index = index[2:]
            with trace_span.span(
                "MapDataset.restore_sample.dataset",
                args={"index": index},
                level=2,
            ):
                inner_sample = self.dataset.restore_sample(index)
            with (
                self._sample_index.ctx(sample_idx),
                trace_span.span(
                    f"MapDataset.restore_sample.map_fn:{self._function_config(self.map_fn)}",
                    args={"sample_idx": sample_idx},
                    level=2,
                ),
=======
    def restore_sample(self, restore_key: Tuple[Union[str, int, tuple], ...]) -> T_sample_out:
        self.assert_can_restore()
        if inspect.isgeneratorfunction(self.map_fn):
            id, sample_idx, local_idx = restore_key[:3]
            assert id == type(self).__name__
            restore_key = restore_key[3:]
            assert isinstance(local_idx, int)
        else:
            id, sample_idx = restore_key[:2]
            assert id == type(self).__name__
            restore_key = restore_key[2:]
        inner_sample = self.dataset.restore_sample(restore_key)
        with self._sample_index.ctx(sample_idx):
            mapped_sample = self.map_fn(inner_sample)
        if isinstance(mapped_sample, Generator):
            assert inspect.isgeneratorfunction(self.map_fn), (
                f"Generator in {self.map_fn} but not marked as such."
            )
            for idx, (sample_idx, res_sample) in enumerate(
                self._sample_index.iter_ctx(mapped_sample, sample_idx)
>>>>>>> b66bed67
            ):
                mapped_sample = self.map_fn(inner_sample)
            if isinstance(mapped_sample, Generator):
                assert inspect.isgeneratorfunction(self.map_fn), (
                    f"Generator in {self.map_fn} but not marked as such."
                )
                for idx, (sample_idx, res_sample) in trace_span.iterable(
                    self._sample_index.iter_ctx(mapped_sample, sample_idx),
                    name=f"MapDataset.restore_sample.map_fn:{self._function_config(self.map_fn)}.next",
                    level=2,
                ):
                    if idx == local_idx:
                        return add_sample_restore_key(res_sample, sample_idx, local_idx, src=self)
                assert False, (
                    "Generator did not yield enough samples, but is marked stateless/deterministic."
                )
            else:
                return add_sample_restore_key(mapped_sample, sample_idx, src=self)

    def _own_config(self) -> Dict[str, Any]:
        return {
            "map_fn": self._function_config(self.map_fn),
            **(
                {
                    "map_fn_config": (
                        self.map_fn_config() if callable(self.map_fn_config) else self.map_fn_config
                    )
                }
                if self.map_fn_config
                else {}
            ),
            "map_fn_stateless": self.stateless_map_fn,
        }

    def config(self) -> Dict[str, Any]:
        return {
            "type": type(self).__qualname__,
            "dataset": self.dataset.config(),
            "map_fn": self._function_config(self.map_fn),
            **(
                {
                    "map_fn_config": (
                        self.map_fn_config() if callable(self.map_fn_config) else self.map_fn_config
                    )
                }
                if self.map_fn_config
                else {}
            ),
            "map_fn_stateless": self.stateless_map_fn,
        }

    def __str__(self):
        return f"MapDataset(map_fn={self.map_fn}, dataset={self.dataset})"<|MERGE_RESOLUTION|>--- conflicted
+++ resolved
@@ -88,7 +88,6 @@
         return len(self.dataset)
 
     def __iter__(self) -> Iterator[T_sample_out]:
-<<<<<<< HEAD
         trace_span = self.worker_config.worker_trace_span()
         map_dataset_prefix = f"MapDataset({self._function_config_short(self.map_fn)})"
         fn_span = self._function_config(self.map_fn)
@@ -122,51 +121,6 @@
                 ):
                     # Skip other samples
                     if idx >= target_offset:
-=======
-        if self._generator_sample_key is not None:
-            assert self._generator_offset is not None
-            sample = self.dataset.restore_sample(self._generator_sample_key)
-            # Do not increment the sample index, use previous index
-            with self._sample_index.ctx(self._sample_index.current_idx) as sample_idx:
-                mapped_sample = self.map_fn(sample)
-            assert isinstance(mapped_sample, Generator)
-            assert inspect.isgeneratorfunction(self.map_fn), (
-                f"Generator in {self.map_fn} but not marked as such."
-            )
-            target_offset = self._generator_offset
-            self._generator_offset = 0
-            for idx, (sample_idx, inner_sample) in enumerate(
-                self._sample_index.iter_ctx(mapped_sample, sample_idx)
-            ):
-                # Skip other samples
-                if idx >= target_offset:
-                    self._generator_offset = idx + 1
-                    yield add_sample_restore_key(
-                        inner_sample,
-                        sample_idx,
-                        idx,
-                        src=self,
-                    )
-            self._generator_sample_key = None
-            self._generator_offset = None
-
-        for sample in self.dataset:
-            restore_key = get_sample_restore_key(sample)
-            try:
-                with self._sample_index.ctx() as sample_idx:
-                    mapped_sample = self.map_fn(sample)
-                if isinstance(mapped_sample, Generator):
-                    assert inspect.isgeneratorfunction(self.map_fn), (
-                        f"Generator in {self.map_fn} but not marked as such."
-                    )
-                    self._generator_sample_key = restore_key
-                    self._generator_offset = 0
-                    # In case of a generator, additionally store the index of the yielded samples
-                    # per input sample
-                    for idx, (sample_idx, inner_sample) in enumerate(
-                        self._sample_index.iter_ctx(mapped_sample, sample_idx)
-                    ):
->>>>>>> b66bed67
                         self._generator_offset = idx + 1
                         with trace_gen.yield_(last_args={"sample_idx": sample_idx, "idx": idx}):
                             yield add_sample_restore_key(
@@ -179,6 +133,7 @@
                 self._generator_offset = None
 
             for sample in self.dataset:
+                restore_key = get_sample_restore_key(sample)
                 try:
                     with (
                         self._sample_index.ctx() as sample_idx,
@@ -189,7 +144,7 @@
                         assert inspect.isgeneratorfunction(self.map_fn), (
                             f"Generator in {self.map_fn} but not marked as such."
                         )
-                        self._generator_sample_key = get_sample_restore_key(sample)
+                        self._generator_sample_key = restore_key
                         self._generator_offset = 0
                         # In case of a generator, additionally store the index of the yielded samples
                         # per input sample
@@ -236,30 +191,29 @@
         )
         super().assert_can_restore()
 
-<<<<<<< HEAD
-    def restore_sample(self, index: Tuple[Union[str, int, tuple], ...]) -> T_sample_out:
+    def restore_sample(self, restore_key: Tuple[Union[str, int, tuple], ...]) -> T_sample_out:
         trace_span = self.worker_config.worker_trace_span()
         self.assert_can_restore()
         with trace_span.span(
             "MapDataset.restore_sample",
-            args={"index": index},
+            args={"restore_key": restore_key},
             level=1,
         ):
             if inspect.isgeneratorfunction(self.map_fn):
-                id, sample_idx, local_idx = index[:3]
+                id, sample_idx, local_idx = restore_key[:3]
                 assert id == type(self).__name__
-                index = index[3:]
+                restore_key = restore_key[3:]
                 assert isinstance(local_idx, int)
             else:
-                id, sample_idx = index[:2]
+                id, sample_idx = restore_key[:2]
                 assert id == type(self).__name__
-                index = index[2:]
+                restore_key = restore_key[2:]
             with trace_span.span(
                 "MapDataset.restore_sample.dataset",
-                args={"index": index},
+                args={"restore_key": restore_key},
                 level=2,
             ):
-                inner_sample = self.dataset.restore_sample(index)
+                inner_sample = self.dataset.restore_sample(restore_key)
             with (
                 self._sample_index.ctx(sample_idx),
                 trace_span.span(
@@ -267,28 +221,6 @@
                     args={"sample_idx": sample_idx},
                     level=2,
                 ),
-=======
-    def restore_sample(self, restore_key: Tuple[Union[str, int, tuple], ...]) -> T_sample_out:
-        self.assert_can_restore()
-        if inspect.isgeneratorfunction(self.map_fn):
-            id, sample_idx, local_idx = restore_key[:3]
-            assert id == type(self).__name__
-            restore_key = restore_key[3:]
-            assert isinstance(local_idx, int)
-        else:
-            id, sample_idx = restore_key[:2]
-            assert id == type(self).__name__
-            restore_key = restore_key[2:]
-        inner_sample = self.dataset.restore_sample(restore_key)
-        with self._sample_index.ctx(sample_idx):
-            mapped_sample = self.map_fn(inner_sample)
-        if isinstance(mapped_sample, Generator):
-            assert inspect.isgeneratorfunction(self.map_fn), (
-                f"Generator in {self.map_fn} but not marked as such."
-            )
-            for idx, (sample_idx, res_sample) in enumerate(
-                self._sample_index.iter_ctx(mapped_sample, sample_idx)
->>>>>>> b66bed67
             ):
                 mapped_sample = self.map_fn(inner_sample)
             if isinstance(mapped_sample, Generator):
