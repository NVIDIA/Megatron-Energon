# Copyright (c) 2025, NVIDIA CORPORATION.
# SPDX-License-Identifier: BSD-3-Clause

from abc import ABC, abstractmethod
from contextlib import contextmanager
from typing import Any, Generator, Generic, Iterable, Optional, Tuple, Type, TypeVar, Union

from megatron.energon.flavors.base_dataset import (
    FlexState,
    Sample,
    SavableDataset,
    add_sample_restore_key,
)
from megatron.energon.savable import Savable
from megatron.energon.worker import WorkerConfig

T = TypeVar("T")
T_sample = TypeVar("T_sample", covariant=True)
T_sample_out = TypeVar("T_sample_out", covariant=True)
T_sample_in = TypeVar("T_sample_in", covariant=True)


class BaseWrapperDataset(SavableDataset[T_sample_out], Generic[T_sample_in, T_sample_out], ABC):
    """Base class for dataset wrappers. All dataset wrappers should derive from this. A dataset
    wrapper takes one dataset and modifies its samples to make a new dataset. This can be for
    shuffling samples or applying custom functions to the data. Some wrappers only modify the
    length of the dataset or how it's repeated."""

    datasets: Tuple[SavableDataset[T_sample_in], ...]

    def __init__(
        self,
        datasets: Union[SavableDataset[T_sample_in], Iterable[SavableDataset[T_sample_in]]],
        *,
        worker_config: WorkerConfig,
    ):
        super().__init__(worker_config=worker_config)

        if isinstance(datasets, SavableDataset):
            self.datasets = (datasets,)
        else:
            self.datasets = tuple(datasets)

        for d in self.datasets:
            # Check that the dataset worker configs are the same as the wrapper worker config
            assert d.worker_config == self.worker_config, (
                "Dataset and wrapper worker configs must match."
            )

    @property
    def dataset(self) -> SavableDataset:
        """Convenience property, if only one dataset is wrapped."""

        assert len(self.datasets) == 1
        return self.datasets[0]

    def can_restore_sample(self) -> bool:
        return all(ds.can_restore_sample() for ds in self.datasets)

    def assert_can_restore(self) -> None:
        for ds in self.datasets:
            ds.assert_can_restore()

    def worker_has_samples(self) -> bool:
        return any(ds.worker_has_samples() for ds in self.datasets)

    def _find_wrapped_dataset(self, cls: Type[SavableDataset]) -> Optional[SavableDataset]:
        """Find the outermost dataset wrapped in this dataset that is of type cls."""

        for ds in self.datasets:
            if isinstance(ds, cls):
                return ds
            elif isinstance(ds, BaseWrapperDataset):
                res = ds._find_wrapped_dataset(cls)
                if res is not None:
                    return res
        return None

    def restore_sample(self, restore_key: Tuple[Union[str, int, tuple], ...]) -> T_sample_out:
        if len(self.datasets) == 1:
<<<<<<< HEAD
            with self.worker_config.worker_trace_writer().span(
                f"{type(self).__name__}.restore_sample",
                level=1,
            ):
                return self.datasets[0].restore_sample(index)
=======
            return self.datasets[0].restore_sample(restore_key)
>>>>>>> b66bed67
        else:
            id, ds_idx = restore_key[:2]
            assert id == type(self).__name__
            restore_key = restore_key[2:]
            assert isinstance(ds_idx, int)
<<<<<<< HEAD
            with self.worker_config.worker_trace_writer().span(
                f"{type(self).__name__}.restore_sample",
                args={"ds_idx": ds_idx},
                level=1,
            ):
                return add_sample_restore_key(
                    self.datasets[ds_idx].restore_sample(index),
                    ds_idx,
                    src=self,
                )
=======
            return add_sample_restore_key(
                self.datasets[ds_idx].restore_sample(restore_key),
                ds_idx,
                src=self,
            )
>>>>>>> b66bed67

    def save_state(self) -> FlexState:
        own_state = super().save_state()

        return FlexState(datasets=[ds.save_state() for ds in self.datasets], **own_state)

    def restore_state(self, state: FlexState) -> None:
        assert len(self.datasets) == len(state["datasets"])
        for dataset, dstate in zip(self.datasets, state["datasets"]):
            dataset.restore_state(dstate)

        super().restore_state(state)

    def reset_state_deep(self) -> None:
        """Resets the state of the inner datasets and then the own state."""

        for ds in self.datasets:
            if isinstance(ds, BaseWrapperDataset):
                ds.reset_state_deep()
            else:
                ds.reset_state_own()

        self.reset_state_own()

    @abstractmethod
    def reset_state_own(self) -> None:
        """Resets the state of the dataset, excl. the inner datasets."""
        ...


class SampleIndex(Savable):
    """A simple class to hold the sample index for one worker."""

    worker_config: WorkerConfig
    current_idx: int

    actives = 0

    def __init__(self, worker_config: WorkerConfig, *, src: Any) -> None:
        self.worker_config = worker_config
        self.current_idx = 0
        self.src = src

    def get_next(self) -> int:
        res = self.current_idx
        self.current_idx += 1
        return res

    @contextmanager
    def ctx(self, sample_idx: Optional[int] = None):
        if sample_idx is None:
            sample_idx = self.get_next()
        assert WorkerConfig.active_worker_config is not None
        WorkerConfig.active_worker_config.worker_push_sample_index(sample_idx)
        # print("  " * SampleIndex.actives + f"Activated from {type(self.src).__name__}({id(self.src)}) {sample_idx} -> {WorkerConfig.active_worker_config._sample_index_stack}")
        SampleIndex.actives += 1
        try:
            yield sample_idx
        finally:
            assert WorkerConfig.active_worker_config is not None
            popped = WorkerConfig.active_worker_config.worker_pop_sample_index()
            SampleIndex.actives -= 1
            # print("  " * SampleIndex.actives + f"Deactivate from {type(self.src).__name__}({id(self.src)}) {sample_idx} -> {WorkerConfig.active_worker_config._sample_index_stack}")
            assert popped == sample_idx, f"Expected {sample_idx}, got {popped}"

    def iter_ctx(
        self,
        it: Iterable[T_sample],
        sample_idx: Optional[int] = None,
    ) -> Generator[Tuple[int, T_sample], None, None]:
        it = iter(it)
        try:
            while True:
                try:
                    with self.ctx(sample_idx) as res_sample_idx:
                        x = next(it)
                    yield res_sample_idx, x
                except StopIteration:
                    break
        finally:
            if hasattr(it, "close"):
                it.close()

    def save_state(self) -> int:
        return self.current_idx

    def restore_state(self, state: Optional[int]) -> None:
        if state is None:
            self.current_idx = 0
        else:
            self.current_idx = state


def get_sample_restore_key(sample: Any) -> Optional[Union[str, int]]:
    """Gets the restore key from an arbitrary sample."""
    if isinstance(sample, Sample) or hasattr(sample, "__restore_key__"):
        return sample.__restore_key__
    elif isinstance(sample, dict) and "__restore_key__" in sample:
        return sample["__restore_key__"]
    else:
        return None<|MERGE_RESOLUTION|>--- conflicted
+++ resolved
@@ -78,38 +78,26 @@
 
     def restore_sample(self, restore_key: Tuple[Union[str, int, tuple], ...]) -> T_sample_out:
         if len(self.datasets) == 1:
-<<<<<<< HEAD
             with self.worker_config.worker_trace_writer().span(
                 f"{type(self).__name__}.restore_sample",
                 level=1,
             ):
-                return self.datasets[0].restore_sample(index)
-=======
-            return self.datasets[0].restore_sample(restore_key)
->>>>>>> b66bed67
+                return self.datasets[0].restore_sample(restore_key)
         else:
             id, ds_idx = restore_key[:2]
             assert id == type(self).__name__
             restore_key = restore_key[2:]
             assert isinstance(ds_idx, int)
-<<<<<<< HEAD
             with self.worker_config.worker_trace_writer().span(
                 f"{type(self).__name__}.restore_sample",
                 args={"ds_idx": ds_idx},
                 level=1,
             ):
                 return add_sample_restore_key(
-                    self.datasets[ds_idx].restore_sample(index),
+                    self.datasets[ds_idx].restore_sample(restore_key),
                     ds_idx,
                     src=self,
                 )
-=======
-            return add_sample_restore_key(
-                self.datasets[ds_idx].restore_sample(restore_key),
-                ds_idx,
-                src=self,
-            )
->>>>>>> b66bed67
 
     def save_state(self) -> FlexState:
         own_state = super().save_state()
