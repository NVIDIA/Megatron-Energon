--- conflicted
+++ resolved
@@ -164,17 +164,16 @@
         )
         super().assert_can_restore()
 
-<<<<<<< HEAD
-    def restore_sample(self, index: Tuple[Union[str, int, tuple], ...]) -> T_sample:
+    def restore_sample(self, restore_key: Tuple[Union[str, int, tuple], ...]) -> T_sample:
         trace_span = self.worker_config.worker_trace_span()
         iter_name = self._function_config(self.iter_map_fn)
         self.assert_can_restore()
         with trace_span.span(
             "IterMapDataset.restore_sample",
-            args={"index": index},
+            args={"restore_key": restore_key},
             level=1,
         ):
-            id, sample_idx, iter_idx, *sample_restore_keys = index
+            id, sample_idx, iter_idx, *sample_restore_keys = restore_key
             assert id == type(self).__name__
             assert isinstance(iter_idx, int)
             inner_iter = iter(
@@ -188,36 +187,6 @@
                     name=f"{iter_name}.next",
                     level=2,
                 )
-=======
-    def restore_sample(self, restore_key: Tuple[Union[str, int, tuple], ...]) -> T_sample:
-        self.assert_can_restore()
-        id, sample_idx, iter_idx, *sample_restore_keys = restore_key
-        assert id == type(self).__name__
-        assert isinstance(iter_idx, int)
-        inner_iter = iter(
-            self.iter_map_fn(
-                (self.dataset.restore_sample(inner_index) for inner_index in sample_restore_keys)
-            )
-        )
-        try:
-            # Skip inner yielded samples to get the correct sample
-            for skip_idx in range(iter_idx):
-                with self._sample_index.ctx(sample_idx - iter_idx + skip_idx):
-                    next(inner_iter)
-            # This is the sample to restore
-            with self._sample_index.ctx(sample_idx):
-                sample = next(inner_iter)
-            return set_sample_restore_key(
-                sample,
-                sample_idx,
-                iter_idx,
-                *sample_restore_keys,
-                src=self,
-            )
-        except StopIteration:
-            raise RuntimeError(
-                "Generator did not yield enough samples, but is marked stateless/deterministic."
->>>>>>> b66bed67
             )
             try:
                 # Skip inner yielded samples to get the correct sample
