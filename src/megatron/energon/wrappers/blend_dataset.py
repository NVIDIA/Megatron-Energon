# Copyright (c) 2025, NVIDIA CORPORATION.
# SPDX-License-Identifier: BSD-3-Clause

from dataclasses import dataclass
from typing import Any, Dict, Generic, Iterator, List, Optional, Tuple, TypeVar, Union

import torch

from megatron.energon.flavors.base_dataset import (
    MergedState,
    SavableDataset,
    State,
    add_sample_restore_key,
)
from megatron.energon.rng import WorkerRng, WorkerRngMergedState, WorkerRngState
from megatron.energon.worker import WorkerConfig
from megatron.energon.wrappers.base import BaseWrapperDataset

T_sample = TypeVar("T_sample")


@dataclass
class BlendDatasetState(State):
    #: States of the sub datasets
    datasets: List[State]
    #: Whether the subdatasets are done
    exhausted: List[bool]
    #: State of the worker rng
    rng: WorkerRngState


@dataclass
class BlendDatasetMergedState(MergedState):
    #: States of the sub datasets
    datasets: List[MergedState]
    #: Whether the dataset is done
    exhausted: List[List[bool]]
    #: State of the worker rng
    rng: WorkerRngMergedState


class BlendDataset(BaseWrapperDataset[T_sample], Generic[T_sample]):
    """
    This dataset wrapper blends multiple iterable datasets together give a weighting.
    The datasets may be infinite. This dataset is always infinite.
    """

    dataset_weights: Tuple[Tuple[SavableDataset[T_sample], float], ...]
    exhausted: List[List[bool]]
    _worker_rng: WorkerRng

    def __init__(
        self,
        *dataset_weights: Tuple[SavableDataset[T_sample], float],
        worker_config: WorkerConfig,
    ):
        """Construct a BlendDataset.

        Args:
            dataset_weights: Each argument should be a tuple of (dataset, weight) with a weight
                between 0 and 1. The output samples are sampled from the input datasets with the
                given probabilities.
            worker_config: Configuration for the workers.
        """
        datasets = [dataset for dataset, _weight in dataset_weights]
        super().__init__(datasets, worker_config=worker_config)

        self.dataset_weights = dataset_weights
        self._worker_rng = WorkerRng(self.worker_config)
        self.exhausted = [
            [False] * len(dataset_weights) for _ in range(max(self.worker_config.num_workers, 1))
        ]

    def __len__(self) -> int:
        # Give the number of samples in inner datasets, disregarding the weight
        return sum(len(dataset) for dataset, weight in self.dataset_weights)

    def __iter__(self) -> Iterator[T_sample]:
        assert self.worker_has_samples(), "Cannot blend all empty datasets"

        # Note: We are filtering out empty datasets here,
        # so the indices will not match the original dataset_weights.
        # We call the original index ds_idx, and the filtered index iter_idx.

        ds_indices, datasets, weights = zip(
            *[
                (idx, dataset, weight)
                for idx, (dataset, weight) in enumerate(self.dataset_weights)
                if dataset.worker_has_samples()
            ]
        )
        dataset_iters = [iter(dataset) for dataset in datasets]
        weights = torch.tensor(weights, dtype=torch.float32)
        probs = weights / weights.sum()
        assert torch.all(probs > 0), "Negative weights are not allowed"

        for idx, exhausted in enumerate(self.exhausted[self.worker_config.rank_worker_id()]):
            if exhausted:
                probs[idx] = 0
                dataset_iters[idx] = None

        while True:
<<<<<<< HEAD
            ds_idx = self._worker_rng.choice_idx(probs=probs)

            if dataset_iters[ds_idx] is None:
=======
            iter_idx = self._worker_rng.choice_idx(probs=probs)

            if dataset_iters[iter_idx] is None:
>>>>>>> d8c48d1f
                if all(dataset_iter is None for dataset_iter in dataset_iters):
                    break
                continue
            try:
                sample = next(dataset_iters[iter_idx])
            except StopIteration:
<<<<<<< HEAD
                dataset_iters[ds_idx] = None
                probs[ds_idx] = 0
                self.exhausted[self.worker_config.rank_worker_id()][ds_idx] = True
=======
                dataset_iters[iter_idx] = None
                probs[iter_idx] = 0
>>>>>>> d8c48d1f
                if all(dataset_iter is None for dataset_iter in dataset_iters):
                    break
            else:
                # Translate the filtered index to the original index,
                # for the restore key of the sample.
                ds_idx = ds_indices[iter_idx]

                yield add_sample_restore_key(sample, ds_idx, src=self)

        self.exhausted[self.worker_config.rank_worker_id()] = [False] * len(self.dataset_weights)

    def worker_has_samples(self) -> bool:
        return any(dataset.worker_has_samples() for dataset, _weight in self.dataset_weights)

    def save_state(self) -> BlendDatasetState:
        return BlendDatasetState(
            datasets=[d.save_state() for d, _weight in self.dataset_weights],
            # Need list() to create a copy
            exhausted=list(self.exhausted[self.worker_config.rank_worker_id()]),
            rng=self._worker_rng.save_state(),
        )

    def merge_states(self, states: List[BlendDatasetState]) -> BlendDatasetMergedState:
        assert all(s is None or isinstance(s, BlendDatasetState) for s in states)
        assert all(s is None or len(s.datasets) == len(self.dataset_weights) for s in states)
        return BlendDatasetMergedState(
            datasets=[
                d.merge_states([None if s is None else s.datasets[ds_idx] for s in states])
                for ds_idx, (d, _) in enumerate(self.dataset_weights)
            ],
            exhausted=[s.exhausted for s in states],
            rng=self._worker_rng.merge_states([None if s is None else s.rng for s in states]),
        )

    def restore_state(self, state: Optional[BlendDatasetMergedState]) -> None:
        if state is None:
            for dataset, _weight in self.dataset_weights:
                dataset.restore_state(None)
            self._worker_rng.restore_state(None)
            self.exhausted = [
                [False] * len(self.dataset_weights)
                for _ in range(max(self.worker_config.num_workers, 1))
            ]
        else:
            assert isinstance(state, BlendDatasetMergedState)
            assert len(state.datasets) == len(
                self.dataset_weights
            ), f"The {len(state.datasets)} datasets to be restored do not match the configured {len(self.dataset_weights)} datasets"
            for (dataset, _weight), dstate in zip(self.dataset_weights, state.datasets):
                dataset.restore_state(dstate)
            self._worker_rng.restore_state(state.rng)
            # Need [list() for ...] to create a deep copy
            self.exhausted = [list(sub) for sub in state.exhausted]

    def can_restore_sample(self) -> bool:
        return all(dataset.can_restore_sample() for dataset, _weight in self.dataset_weights)

    def assert_can_restore(self) -> None:
        for dataset, _weight in self.dataset_weights:
            dataset.assert_can_restore()

    def restore_sample(self, index: Tuple[Union[str, int, tuple], ...]) -> T_sample:
        id, ds_idx = index[:2]
        assert id == type(self).__name__
        index = index[2:]
        assert isinstance(ds_idx, int)
        return add_sample_restore_key(
            self.dataset_weights[ds_idx][0].restore_sample(index),
            ds_idx,
            src=self,
        )

    def config(self) -> Dict[str, Any]:
        return {
            "type": type(self).__qualname__,
            "dataset_weights": [
                (dataset.config(), weight) for dataset, weight in self.dataset_weights
            ],
            "worker_config": self.worker_config.config(),
        }

    def __str__(self):
        return f"BlendDataset(dataset_weights={self.dataset_weights})"<|MERGE_RESOLUTION|>--- conflicted
+++ resolved
@@ -100,35 +100,24 @@
                 dataset_iters[idx] = None
 
         while True:
-<<<<<<< HEAD
-            ds_idx = self._worker_rng.choice_idx(probs=probs)
-
-            if dataset_iters[ds_idx] is None:
-=======
             iter_idx = self._worker_rng.choice_idx(probs=probs)
+            ds_idx = ds_indices[iter_idx]
 
             if dataset_iters[iter_idx] is None:
->>>>>>> d8c48d1f
                 if all(dataset_iter is None for dataset_iter in dataset_iters):
                     break
                 continue
             try:
                 sample = next(dataset_iters[iter_idx])
             except StopIteration:
-<<<<<<< HEAD
-                dataset_iters[ds_idx] = None
-                probs[ds_idx] = 0
-                self.exhausted[self.worker_config.rank_worker_id()][ds_idx] = True
-=======
                 dataset_iters[iter_idx] = None
                 probs[iter_idx] = 0
->>>>>>> d8c48d1f
+                self.exhausted[self.worker_config.rank_worker_id()][ds_idx] = True
                 if all(dataset_iter is None for dataset_iter in dataset_iters):
                     break
             else:
                 # Translate the filtered index to the original index,
                 # for the restore key of the sample.
-                ds_idx = ds_indices[iter_idx]
 
                 yield add_sample_restore_key(sample, ds_idx, src=self)
 
