# Copyright (c) 2024, NVIDIA CORPORATION.
# SPDX-License-Identifier: BSD-3-Clause

from dataclasses import dataclass
from typing import (
    Any,
    Dict,
    Generator,
    Generic,
    Iterator,
    List,
    Optional,
    Sequence,
    Tuple,
    TypeVar,
    Union,
)

from megatron.energon.flavors.base_dataset import MergedState, SavableDataset, State
from megatron.energon.worker import WorkerConfig
from megatron.energon.wrappers.base import BaseWrapperDataset, get_sample_restore_key

T_sample = TypeVar("T_sample")


@dataclass
class SampleBufferState(State):
    buffer: List[Tuple[Union[str, int], ...]]


@dataclass
class SampleBufferMergedState(MergedState):
    buffer: List[List[Tuple[Union[str, int], ...]]]


class SavableSampleBuffer(BaseWrapperDataset[T_sample], Generic[T_sample]):
    """A buffer of samples, savable."""

    _buffer: List[List[T_sample]]
    _restore_keys: List[List[Tuple[Union[str, int, tuple], ...]]]

    _restore_pending: bool = False

    __rank_id: Optional[int] = None

    def __init__(self, dataset: SavableDataset[T_sample], worker_config: WorkerConfig):
<<<<<<< HEAD
        super().__init__(dataset, worker_config=worker_config)
=======
        self.dataset = dataset
        self.worker_config = worker_config
>>>>>>> 09865bb8
        self._buffer = [[] for _ in range(max(worker_config.num_workers, 1))]
        self._restore_keys = [[] for _ in range(max(worker_config.num_workers, 1))]

    @property
    def _rank_id(self) -> int:
        if self.__rank_id is None:
            self.worker_config.assert_worker()
            self.__rank_id = self.worker_config.rank_worker_id()
        return self.__rank_id

    def worker_start(self) -> None:
        # Cleanup other states
        for i in range(self.worker_config.num_workers):
            if i != self._rank_id:
                self._buffer[i].clear()
                self._restore_keys[i].clear()
        if self._restore_pending:
            assert len(self._buffer[self._rank_id]) == 0
            self._restore_pending = False
            for restore_key in self._restore_keys[self._rank_id]:
                self._buffer[self._rank_id].append(self.restore_sample(restore_key))
        assert len(self._buffer[self._rank_id]) == len(self._restore_keys[self._rank_id])

    def append(self, sample: T_sample) -> T_sample:
        self._buffer[self._rank_id].append(sample)
        self._restore_keys[self._rank_id].append(get_sample_restore_key(sample))
        return sample

    def extend(self, samples: List[T_sample], restore_keys: Optional[Sequence[Any]] = None) -> None:
        self._buffer[self._rank_id].extend(samples)
        if restore_keys is None:
            self._restore_keys[self._rank_id].extend(
                get_sample_restore_key(sample) for sample in samples
            )
        else:
            self._restore_keys[self._rank_id].extend(restore_keys)

    def append_iter(self) -> Generator[T_sample, None, None]:
        for sample in self.dataset:
            yield self.append(sample)

    def pop(self, index: int) -> T_sample:
        self._restore_keys[self._rank_id].pop(index)
        return self._buffer[self._rank_id].pop(index)

    def flush(self) -> Tuple[List[T_sample], Tuple[Any, ...]]:
        buffer = list(self._buffer[self._rank_id])
        restore_key = tuple(self._restore_keys[self._rank_id])
        self._buffer[self._rank_id].clear()
        self._restore_keys[self._rank_id].clear()
        return buffer, restore_key

    def __iter__(self) -> Iterator[T_sample]:
        return iter(self._buffer[self._rank_id])

    def __getitem__(self, index: Union[int, slice]) -> T_sample:
        return self._buffer[self._rank_id][index]

    def __setitem__(self, index: Union[int, slice], value: T_sample) -> None:
        self._buffer[self._rank_id][index] = value
        if isinstance(index, slice):
            self._restore_keys[self._rank_id][index] = (get_sample_restore_key(v) for v in value)
        else:
            self._restore_keys[self._rank_id][index] = get_sample_restore_key(value)

    def __delitem__(self, index: Union[int, slice]) -> None:
        del self._buffer[self._rank_id][index]
        del self._restore_keys[self._rank_id][index]

    def __len__(self) -> int:
        return len(self._restore_keys[self._rank_id])

    def save_state(self) -> SampleBufferState:
        self.dataset.assert_can_restore()
        return SampleBufferState(
            buffer=list(self._restore_keys[self._rank_id]),
        )

    def merge_states(self, states: List[Optional[SampleBufferState]]) -> SampleBufferMergedState:
        assert all(s is None or isinstance(s, SampleBufferState) for s in states)
        return SampleBufferMergedState(
            buffer=[[] if s is None else s.buffer for s in states],
        )

    def restore_state(self, state: Optional[SampleBufferMergedState]) -> None:
        if state is None:
            self._buffer = [[] for _ in range(max(self.worker_config.num_workers, 1))]
            self._restore_keys = [[] for _ in range(max(self.worker_config.num_workers, 1))]
            self._restore_pending = False
        else:
            assert isinstance(state, SampleBufferMergedState)
            assert len(state.buffer) == max(self.worker_config.num_workers, 1)
            self._buffer = [[] for _ in range(max(self.worker_config.num_workers, 1))]
            self._restore_keys = state.buffer
            self._restore_pending = True

    def restore_key(self) -> Tuple[Union[str, int], ...]:
        return tuple(self._restore_keys[self._rank_id])

    def restore_samples(
        self, index: Tuple[Union[str, int, tuple], ...]
    ) -> Tuple[Tuple[Union[str, int, tuple], ...], List[T_sample]]:
        buffer = []
        restore_keys = []
        for sub_index in index:
            sample = self.restore_sample(sub_index)
            restore_keys.append(get_sample_restore_key(sample))
            buffer.append(sample)
        return tuple(restore_keys), buffer

    def restore_sample(self, index: Tuple[Union[str, int, tuple], ...]) -> T_sample:
        return self.dataset.restore_sample(index)

    def worker_has_samples(self) -> bool:
        return self.dataset.worker_has_samples()

    def clear(self) -> None:
        self._buffer[self._rank_id].clear()
        self._restore_keys[self._rank_id].clear()

    def config(self) -> Dict[str, Any]:
        return {
            "type": type(self).__qualname__,
            "dataset": self.dataset.config(),
            "worker_config": self.worker_config.config(),
        }

    def __str__(self):
        return f"SavableSampleBuffer(size={len(self._buffer)})"<|MERGE_RESOLUTION|>--- conflicted
+++ resolved
@@ -44,12 +44,8 @@
     __rank_id: Optional[int] = None
 
     def __init__(self, dataset: SavableDataset[T_sample], worker_config: WorkerConfig):
-<<<<<<< HEAD
         super().__init__(dataset, worker_config=worker_config)
-=======
         self.dataset = dataset
-        self.worker_config = worker_config
->>>>>>> 09865bb8
         self._buffer = [[] for _ in range(max(worker_config.num_workers, 1))]
         self._restore_keys = [[] for _ in range(max(worker_config.num_workers, 1))]
 
