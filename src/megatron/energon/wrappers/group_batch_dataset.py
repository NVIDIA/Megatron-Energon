--- conflicted
+++ resolved
@@ -87,7 +87,7 @@
 
     _savable_fields = ("_group_key_sample_index", "_batch_sample_index")
     # Buckets are saved manually
-    _state_fields = ("_buckets",)
+    _state_fields = ("_buckets", "_last_batch_failures")
 
     def __init__(
         self,
@@ -171,16 +171,11 @@
                     assert not isinstance(batch_sample, Generator), (
                         f"Batcher {self.batcher} returned a generator, which is not supported for grouped batching yet."
                     )
-<<<<<<< HEAD
-                last_batch_failures = 0
+                self._last_batch_failures = 0
                 set_sample_restore_key(
                     batch_sample,
                     GroupBatchRestoreKey(sample_idx=sample_idx, inner=sample_restore_keys),
                 )
-=======
-                self._last_batch_failures = 0
-                set_sample_restore_key(batch_sample, sample_idx, *sample_restore_keys, src=self)
->>>>>>> 027f51f5
                 yield batch_sample
             except SkipSample:
                 pass
