# Copyright (c) 2025, NVIDIA CORPORATION.
# SPDX-License-Identifier: BSD-3-Clause

import inspect
from typing import (
    Any,
    Callable,
    Dict,
    Generator,
    Generic,
    Iterator,
    List,
    Optional,
    Tuple,
    TypeVar,
    Union,
)

from megatron.energon.errors import SYSTEM_EXCEPTIONS, FatalSampleError
from megatron.energon.flavors.base_dataset import SavableDataset, set_sample_restore_key
from megatron.energon.source_info import SourceInfo
from megatron.energon.worker import WorkerConfig
from megatron.energon.wrappers._log_exception import log_exception
from megatron.energon.wrappers.base import BaseWrapperDataset, SampleIndex, get_sample_restore_key
from megatron.energon.wrappers.skip import SkipSample

T_batch = TypeVar("T_batch", covariant=True)
T_batch_sample = TypeVar("T_batch_sample", covariant=True)


class BatchDataset(BaseWrapperDataset[T_batch_sample, T_batch], Generic[T_batch_sample, T_batch]):
    """This dataset wrapper transforms a dataset of samples into a dataset of batches."""

    batch_size: int
    batcher: Callable[[List[T_batch_sample]], T_batch]
    drop_last: bool
    error_handler: Callable[[Exception, list[T_batch_sample], list[SourceInfo]], None]
    _sample_index: SampleIndex
    _generator_sample_keys: Optional[Any]
    _generator_offset: Optional[int]

    _savable_fields = ("_sample_index", "_generator_sample_keys", "_generator_offset")

    def __init__(
        self,
        dataset: SavableDataset[T_batch_sample],
        batch_size: int,
        batcher: Callable[[List[T_batch_sample]], T_batch],
        *,
        batcher_stateless: bool = False,
        batcher_config: Optional[Union[Dict[str, Any], Callable[[], Dict[str, Any]]]] = None,
        drop_last: bool = False,
        error_handler: Callable[
            [Exception, List[T_batch_sample], List[SourceInfo]], None
        ] = log_exception,
        worker_config: WorkerConfig,
    ):
        """Construct a BatchDataset.

        Args:
            dataset: The input dataset to wrap
            batch_size: The desired batch size. The last batch may be smaller.
            batcher: Function which combines separate samples into a single object. May raise
                :exc:`megatron.energon.SkipSample` to skip a sample.
            batcher_stateless: If True, the batcher is stateless, thus samples can be stored/
                restored.
            batcher_config: Configuration for the batcher function. If callable, it should return the
                configuration. Defaults to None.
            drop_last: If True, the last batch is dropped if it is smaller than the batch size.
            error_handler: Function which handles exceptions raised by the batcher. The default
                implementation logs the exception.
            worker_config: Configuration for the workers.
        """
        super().__init__(dataset, worker_config=worker_config)
        self.batch_size = batch_size
        self.batcher = batcher
        self.batcher_stateless = batcher_stateless
        self.batcher_config = batcher_config
        self.drop_last = drop_last
        self.error_handler = error_handler

        self.reset_state_own()

    def reset_state_own(self) -> None:
        self._sample_index = SampleIndex(self.worker_config, src=self)
        self._generator_sample_keys = None
        self._generator_offset = None

    def __len__(self):
        n_samples = len(self.dataset)
        num_workers = max(self.worker_config.num_workers, 1)
        n_samples_per_worker_floor = n_samples // num_workers
        remaining_n_sample_workers = n_samples % num_workers
        n_batches_per_worker_floor = n_samples_per_worker_floor // self.batch_size
        if n_samples_per_worker_floor % self.batch_size != 0 and not self.drop_last:
            n_batches_per_worker_floor += 1
        # Correct number of batches for the workers which yield 1 more sample (to balance)
        n_batches_per_worker_ceil = (n_samples_per_worker_floor + 1) // self.batch_size
        if n_batches_per_worker_ceil % self.batch_size != 0 and not self.drop_last:
            n_batches_per_worker_ceil += 1

        return (
            n_batches_per_worker_floor * (num_workers - remaining_n_sample_workers)
            + n_batches_per_worker_ceil * remaining_n_sample_workers
        )

    def __iter__(self) -> Iterator[T_batch]:
        batcher_name = self._function_config(self.batcher)
        trace_span = self.worker_config.worker_trace_span()

<<<<<<< HEAD
        def flush() -> Generator[T_batch, None, None]:
=======
        last_failures = 0

        def flush():
            nonlocal last_failures
>>>>>>> cb85ff15
            try:
                with (
                    self._sample_index.ctx() as sample_idx,
                    trace_span.span(
                        batcher_name, args={"sample_idx": sample_idx, "len": len(batch)}, level=2
                    ),
                ):
                    batch_sample = self.batcher(batch)
                if isinstance(batch_sample, Generator):
                    assert inspect.isgeneratorfunction(self.batcher), (
                        f"Generator in {self.batcher} but not marked as such."
                    )
                    self._generator_sample_keys = sample_restore_keys
                    self._generator_offset = 0
<<<<<<< HEAD
                    for batch_sub_idx, (sample_idx, inner_batch_sample) in trace_span.iterable(
                        self._sample_index.iter_ctx(batch_sample, sample_idx),
                        name=f"{batcher_name}.next",
                        level=2,
                    ):
                        self._generator_offset = batch_sub_idx + 1
                        with trace_gen.yield_(next_args={"sample_idx": sample_idx}):
=======
                    try:
                        for batch_sub_idx, (sample_idx, inner_batch_sample) in enumerate(
                            self._sample_index.iter_ctx(batch_sample, sample_idx)
                        ):
                            self._generator_offset = batch_sub_idx + 1
>>>>>>> cb85ff15
                            yield set_sample_restore_key(
                                inner_batch_sample,
                                sample_idx,
                                batch_sub_idx,
                                *sample_restore_keys,
                                src=self,
                            )
<<<<<<< HEAD
                    self._generator_sample_keys = None
                    self._generator_offset = None
                else:
                    set_sample_restore_key(batch_sample, sample_idx, *sample_restore_keys, src=self)
                    with trace_gen.yield_(next_args={"sample_idx": sample_idx}):
                        yield batch_sample
                sample_restore_keys.clear()
=======
                    finally:
                        self._generator_sample_keys = None
                        self._generator_offset = None
                else:
                    set_sample_restore_key(batch_sample, sample_idx, *sample_restore_keys, src=self)
                    yield batch_sample
                last_failures = 0
            except GeneratorExit:
                raise
>>>>>>> cb85ff15
            except SkipSample:
                trace_span.instant("BatchDataset.__iter__.skip", level=2)
            except SYSTEM_EXCEPTIONS:
                raise FatalSampleError.from_sample(batch)
            except Exception as e:
                self.error_handler(e, batch)
<<<<<<< HEAD
                trace_span.instant(
                    "BatchDataset.__iter__.error/skip",
                    args={"exception": f"{type(e).__name__}: {str(e)}"},
                    level=2,
                )

        with (
            trace_span.span("BatchDataset.__iter__", args={"config": self._own_config()}, level=1),
            self.worker_config.worker_trace_writer().generator(
                "BatchDataset.__iter__.next",
                next_args={"sample_idx": self._sample_index.current_idx},
                level=2,
            ) as trace_gen,
        ):
            batch: List[T_batch_sample] = []
            sample_restore_keys = []
=======
                last_failures += 1
                if last_failures > 100:
                    raise FatalSampleError.from_sample(
                        batch,
                        f"BatchDataset {self.batcher} failed 100 times in a row. Likely your dataset is broken.",
                    )
            finally:
                sample_restore_keys.clear()
>>>>>>> cb85ff15

            if self._generator_sample_keys is not None:
                sample_restore_keys = self._generator_sample_keys
                assert self._generator_offset is not None
                batch = [
                    self.dataset.restore_sample(inner_idx) for inner_idx in sample_restore_keys
                ]
                with (
                    self._sample_index.ctx(self._sample_index.current_idx) as sample_idx,
                    trace_span.span(
                        batcher_name, args={"sample_idx": sample_idx, "len": len(batch)}, level=2
                    ),
                ):
                    batch_sample = self.batcher(batch)
                assert isinstance(batch_sample, Generator)
                assert inspect.isgeneratorfunction(self.batcher), (
                    f"Generator in {self.batcher} but not marked as such."
                )
                target_offset = self._generator_offset
                self._generator_offset = 0
                for batch_sub_idx, (sample_idx, inner_batch_sample) in trace_span.iterable(
                    self._sample_index.iter_ctx(batch_sample, sample_idx),
                    name=f"{batcher_name}.next",
                    level=2,
                ):
                    # Skip other samples
                    if batch_sub_idx >= target_offset:
                        self._generator_offset = batch_sub_idx + 1
                        with trace_gen.yield_(next_args={"sample_idx": sample_idx}):
                            yield set_sample_restore_key(
                                inner_batch_sample,
                                sample_idx,
                                batch_sub_idx,
                                *sample_restore_keys,
                                src=self,
                            )
                self._generator_sample_keys = None
                self._generator_offset = None
                batch.clear()
                sample_restore_keys = []

            for sample in self.dataset:
                batch.append(sample)
                sample_restore_keys.append(get_sample_restore_key(sample))
                if len(batch) == self.batch_size:
                    yield from flush()
                    batch = []
            if len(batch) > 0 and not self.drop_last:
                yield from flush()

    def can_restore_sample(self) -> bool:
        # Cannot really verify if the returned elements contain a __restore_key__.
        # If the user wants to use this, well...
        return super().can_restore_sample() and self.batcher_stateless

    def assert_can_restore(self) -> None:
        assert self.batcher_stateless, (
            f"Batcher {self.batcher} must be stateless to restore samples"
        )
        super().assert_can_restore()

    def restore_sample(self, restore_key: Tuple[Union[str, int, tuple], ...]) -> T_batch:
        trace_span = self.worker_config.worker_trace_span()
        with trace_span.span(
            "BatchDataset.restore_sample", args={"restore_key": restore_key}, level=1
        ):
            # We need to store multiple indices to restore a batch.
            self.assert_can_restore()
            if inspect.isgeneratorfunction(self.batcher):
                id, sample_idx, batch_sub_idx, *samples_restore_keys = restore_key
                assert id == type(self).__name__
            else:
                id, sample_idx, *samples_restore_keys = restore_key
                assert id == type(self).__name__
            with trace_span.span(
                "BatchDataset.restore_sample.restore",
                args={"len": len(samples_restore_keys)},
                level=2,
            ):
                batch = [
                    self.dataset.restore_sample(inner_idx) for inner_idx in samples_restore_keys
                ]
            with (
                self._sample_index.ctx(sample_idx),
                trace_span.span(
                    f"BatchDataset.restore_sample.batcher:{self._function_config(self.batcher)}",
                    args={"sample_idx": sample_idx, "len": len(batch)},
                    level=2,
                ),
            ):
                batch_sample = self.batcher(batch)
            if isinstance(batch_sample, Generator):
                assert inspect.isgeneratorfunction(self.batcher), (
                    f"Generator in {self.batcher} but not marked as such."
                )
                for cur_batch_sub_idx, (sample_idx, inner_batch_sample) in trace_span.iterable(
                    self._sample_index.iter_ctx(batch_sample, sample_idx),
                    name=f"BatchDataset.restore_sample.batcher:{self._function_config(self.batcher)}.next",
                    level=2,
                ):
                    if cur_batch_sub_idx == batch_sub_idx:
                        return set_sample_restore_key(
                            inner_batch_sample,
                            sample_idx,
                            batch_sub_idx,
                            *samples_restore_keys,
                            src=self,
                        )
                assert False, f"Batch sub-index {batch_sub_idx} not found in batch"
            else:
                return set_sample_restore_key(
                    batch_sample,
                    sample_idx,
                    *samples_restore_keys,
                    src=self,
                )

    def _own_config(self) -> Dict[str, Any]:
        return {
            "batch_size": self.batch_size,
            "batcher": self._function_config(self.batcher),
            **(
                {
                    "batcher_config": (
                        self.batcher_config()
                        if callable(self.batcher_config)
                        else self.batcher_config
                    )
                }
                if self.batcher_config
                else {}
            ),
            "batcher_stateless": self.batcher_stateless,
            "drop_last": self.drop_last,
            "error_handler": self._function_config(self.error_handler),
        }

    def config(self) -> Dict[str, Any]:
        return {
            "type": type(self).__qualname__,
            "batch_size": self.batch_size,
            "batcher": self._function_config(self.batcher),
            **(
                {
                    "batcher_config": (
                        self.batcher_config()
                        if callable(self.batcher_config)
                        else self.batcher_config
                    )
                }
                if self.batcher_config
                else {}
            ),
            "batcher_stateless": self.batcher_stateless,
            "drop_last": self.drop_last,
            "error_handler": self._function_config(self.error_handler),
            "worker_config": self.worker_config.config(),
            "dataset": self.dataset.config(),
        }

    def __str__(self):
        return f"BatchDataset(batch_size={self.batch_size}, drop_last={self.drop_last}, batcher={self.batcher}, dataset={self.dataset})"<|MERGE_RESOLUTION|>--- conflicted
+++ resolved
@@ -105,17 +105,16 @@
         )
 
     def __iter__(self) -> Iterator[T_batch]:
+        batch: List[T_batch_sample] = []
+        sample_restore_keys = []
+
         batcher_name = self._function_config(self.batcher)
         trace_span = self.worker_config.worker_trace_span()
 
-<<<<<<< HEAD
+        last_failures = 0
+
         def flush() -> Generator[T_batch, None, None]:
-=======
-        last_failures = 0
-
-        def flush():
             nonlocal last_failures
->>>>>>> cb85ff15
             try:
                 with (
                     self._sample_index.ctx() as sample_idx,
@@ -130,21 +129,13 @@
                     )
                     self._generator_sample_keys = sample_restore_keys
                     self._generator_offset = 0
-<<<<<<< HEAD
-                    for batch_sub_idx, (sample_idx, inner_batch_sample) in trace_span.iterable(
-                        self._sample_index.iter_ctx(batch_sample, sample_idx),
-                        name=f"{batcher_name}.next",
-                        level=2,
-                    ):
-                        self._generator_offset = batch_sub_idx + 1
-                        with trace_gen.yield_(next_args={"sample_idx": sample_idx}):
-=======
                     try:
-                        for batch_sub_idx, (sample_idx, inner_batch_sample) in enumerate(
-                            self._sample_index.iter_ctx(batch_sample, sample_idx)
+                        for batch_sub_idx, (sample_idx, inner_batch_sample) in trace_span.iterable(
+                            enumerate(self._sample_index.iter_ctx(batch_sample, sample_idx)),
+                            name=f"{batcher_name}.next",
+                            level=2,
                         ):
                             self._generator_offset = batch_sub_idx + 1
->>>>>>> cb85ff15
                             yield set_sample_restore_key(
                                 inner_batch_sample,
                                 sample_idx,
@@ -152,37 +143,34 @@
                                 *sample_restore_keys,
                                 src=self,
                             )
-<<<<<<< HEAD
-                    self._generator_sample_keys = None
-                    self._generator_offset = None
-                else:
-                    set_sample_restore_key(batch_sample, sample_idx, *sample_restore_keys, src=self)
-                    with trace_gen.yield_(next_args={"sample_idx": sample_idx}):
-                        yield batch_sample
-                sample_restore_keys.clear()
-=======
                     finally:
                         self._generator_sample_keys = None
                         self._generator_offset = None
                 else:
                     set_sample_restore_key(batch_sample, sample_idx, *sample_restore_keys, src=self)
-                    yield batch_sample
+                    with trace_gen.yield_(next_args={"sample_idx": sample_idx}):
+                        yield batch_sample
                 last_failures = 0
+                sample_restore_keys.clear()
             except GeneratorExit:
                 raise
->>>>>>> cb85ff15
             except SkipSample:
                 trace_span.instant("BatchDataset.__iter__.skip", level=2)
             except SYSTEM_EXCEPTIONS:
                 raise FatalSampleError.from_sample(batch)
             except Exception as e:
                 self.error_handler(e, batch)
-<<<<<<< HEAD
                 trace_span.instant(
                     "BatchDataset.__iter__.error/skip",
                     args={"exception": f"{type(e).__name__}: {str(e)}"},
                     level=2,
                 )
+                last_failures += 1
+                if last_failures > 100:
+                    raise FatalSampleError.from_sample(
+                        batch,
+                        f"BatchDataset {self.batcher} failed 100 times in a row. Likely your dataset is broken.",
+                    )
 
         with (
             trace_span.span("BatchDataset.__iter__", args={"config": self._own_config()}, level=1),
@@ -192,19 +180,6 @@
                 level=2,
             ) as trace_gen,
         ):
-            batch: List[T_batch_sample] = []
-            sample_restore_keys = []
-=======
-                last_failures += 1
-                if last_failures > 100:
-                    raise FatalSampleError.from_sample(
-                        batch,
-                        f"BatchDataset {self.batcher} failed 100 times in a row. Likely your dataset is broken.",
-                    )
-            finally:
-                sample_restore_keys.clear()
->>>>>>> cb85ff15
-
             if self._generator_sample_keys is not None:
                 sample_restore_keys = self._generator_sample_keys
                 assert self._generator_offset is not None
