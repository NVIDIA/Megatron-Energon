# Copyright (c) 2025, NVIDIA CORPORATION.
# SPDX-License-Identifier: BSD-3-Clause

import contextlib
import inspect
from typing import (
    Any,
    Callable,
    Dict,
    Generator,
    Generic,
    Iterator,
    List,
    Optional,
    TypeVar,
    Union,
)

from megatron.energon.errors import SYSTEM_EXCEPTIONS, FatalSampleError
from megatron.energon.flavors.base_dataset import (
    SavableDataset,
    add_sample_restore_key,
    set_sample_restore_key,
)
from megatron.energon.source_info import SourceInfo
from megatron.energon.worker import WorkerConfig
from megatron.energon.wrappers._log_exception import log_exception
from megatron.energon.wrappers.base import BaseWrapperDataset, SampleIndex, get_sample_restore_key
from megatron.energon.wrappers.buffer import SavableSampleBuffer
from megatron.energon.wrappers.skip import SkipSample

T_sample = TypeVar("T_sample")
T_encoded_sample = TypeVar("T_encoded_sample")
T_batch_sample = TypeVar("T_batch_sample")


class PackingDataset(
    BaseWrapperDataset[T_sample, T_encoded_sample, T_batch_sample],
    Generic[T_sample, T_encoded_sample, T_batch_sample],
):
    """This dataset wrapper transforms samples of a dataset into chunks/packs of samples, which are
    then combined into a batch."""

    buffer_size: int
    pre_packer: Callable[[List[T_sample]], List[List[T_sample]]]
    sample_encoder: Optional[Callable[[T_sample], T_encoded_sample]]
    sample_encoder_stateless: bool
    final_packer: Callable[[List[T_encoded_sample]], T_batch_sample]
    final_packer_stateless: bool
    packer_config: Optional[Union[Dict[str, Any], Callable[[], Dict[str, Any]]]]
    error_handler: Callable[[Exception, List[T_sample], list[SourceInfo]], None]

    #: The buffer for collecting the samples that shall be packed.
    _reading_buffer: SavableSampleBuffer

    #: Contains the pre-selected samples to be packed.
    #: The full buffer will be passed to the pre_packer.
    _pre_packing_buffer: SavableSampleBuffer

    #: Lengths of the selected groups of samples to be packed together.
    #: The samples are stored sequentially in the pre_packing_buffer because
    #: SavableSampleBuffer doesn't support nesting. But to keep the groups
    #: separate, we need to store the lengths of the groups here.
    _pre_packing_lengths: List[List[int]]

    #: Sample index for the pre_packer
    _pre_packing_sample_index: SampleIndex

    #: Sample index for the sample_encoder
    _sample_encoder_sample_index: SampleIndex

    #: Sample index for the final_packer
    _final_packing_sample_index: SampleIndex

    _savable_fields = (
        "_reading_buffer",
        "_pre_packing_buffer",
        "_pre_packing_lengths",
        "_pre_packing_sample_index",
        "_sample_encoder_sample_index",
        "_final_packing_sample_index",
    )

    def __init__(
        self,
        dataset: SavableDataset[T_sample],
        buffer_size: int,
        pre_packer: Callable[[List[T_sample]], List[List[T_sample]]],
        final_packer: Callable[[List[T_encoded_sample]], T_batch_sample],
        *,
        final_packer_stateless: bool = False,
        sample_encoder: Optional[Callable[[List[T_sample]], T_encoded_sample]] = None,
        sample_encoder_stateless: bool = False,
        packer_config: Optional[Union[Dict[str, Any], Callable[[], Dict[str, Any]]]] = None,
        error_handler: Callable[
            [Exception, List[T_sample], list[SourceInfo]], None
        ] = log_exception,
        pre_packer_failure_tolerance: Optional[int] = 100,
        final_packer_failure_tolerance: Optional[int] = 100,
        sample_encoder_failure_tolerance: Optional[int] = 100,
        worker_config: WorkerConfig,
    ):
        """Construct a PackingDataset which is used for sequence packing.
        Using a pre_packer and final_packer, it buffers the incoming samples, groups
        them together based on the logic provided by the pre_packer, and then (using
        the final_packer) combines each group into a packed single sample also called
        a "pack" or a "packed sequence".

        Args:
            dataset: The input dataset to wrap
            buffer_size: The desired size of the input buffer for pre packing. Last buffer of a dataset may be smaller.
            pre_packer: Function which selects samples from the buffer to be packed together.
                May raise :exc:`megatron.energon.SkipSample` to skip a buffer.
            final_packer: Function which combines the selected samples into a single sample.
            final_packer_stateless: If True, the final_packer is stateless, thus samples can be
                stored/restored.
            sample_encoder: Function which encodes the samples.
            sample_encoder_stateless: If True, the sample_encoder is stateless, thus samples can be
                stored/restored.
            packer_config: Configuration for the (pre|final)_packer functions. If callable, it should return the
                configuration. Defaults to None.
            error_handler: Function which handles exceptions raised by the batcher. The default
                implementation logs the exception.
            pre_packer_failure_tolerance: Maximum number of pre-packer failures before raising an error.
            final_packer_failure_tolerance: Maximum number of final-packer failures before raising an error.
            sample_encoder_failure_tolerance: Maximum number of sample-encoder failures before raising an error.
            worker_config: Configuration for the workers.
        """
        super().__init__(dataset, worker_config=worker_config)

        assert buffer_size > 0, "Packing buffer size must be greater than 0."

        self.buffer_size = buffer_size
        self.pre_packer = pre_packer
        self.final_packer = final_packer
        self.final_packer_stateless = final_packer_stateless
        self.sample_encoder = sample_encoder
        self.sample_encoder_stateless = True if sample_encoder is None else sample_encoder_stateless
        self.packer_config = packer_config
        self.error_handler = error_handler

        self.pre_packer_failure_tolerance = pre_packer_failure_tolerance
        self.final_packer_failure_tolerance = final_packer_failure_tolerance
        self.sample_encoder_failure_tolerance = sample_encoder_failure_tolerance

        self.reset_state_own()

    def reset_state_own(self) -> None:
        self._reading_buffer = SavableSampleBuffer(self.dataset, worker_config=self.worker_config)
        self._pre_packing_buffer = SavableSampleBuffer(
            self.dataset, worker_config=self.worker_config
        )
        self._pre_packing_lengths = []
        self._pre_packing_sample_index = SampleIndex(self.worker_config, src=self)
        self._final_packing_sample_index = SampleIndex(self.worker_config, src=self)
        self._sample_encoder_sample_index = SampleIndex(self.worker_config, src=self)

    def __len__(self):
        """The real length is unknown, since it depends on the packing function.
        We approximate it by the length of the source dataset."""

        return len(self.dataset)

    def _fill_reading_buffer(self, source_iter: Iterator, log_progress: bool = False) -> bool:
        """
        Fill the reading buffer with samples from the dataset source iterator.

        Args:
            source_iter: Iterator of samples from the dataset.
            log_progress: If True, log the progress of the filling.

        Returns:
            True if samples are successfully read into the buffer, False if no more data.
        """

        if log_progress:
            import tqdm

            pbar_ctx = pbar = tqdm.tqdm(total=self.buffer_size, desc="Filling reading buffer")
        else:
            pbar_ctx = contextlib.nullcontext()
            pbar = None

        with pbar_ctx:
            while len(self._reading_buffer) + len(self._pre_packing_buffer) < self.buffer_size:
                try:
                    sample = next(source_iter)
                    self._reading_buffer.append(sample)
                    if pbar is not None:
                        pbar.update(1)
                except StopIteration:
                    return False
        return True

    def __iter__(self) -> Iterator[T_batch_sample]:
        pre_packing_lengths = self._pre_packing_lengths
        # The source dataset
        src_iter = iter(self.dataset)

        last_pre_pack_failures = 0
        last_final_pack_failures = 0
        last_sample_encoder_failures = 0

        self._pre_packing_buffer.worker_start()
        self._reading_buffer.worker_start()

        is_initial_pack = True

        def encode_pack_samples(pack: List[T_sample]) -> List[T_encoded_sample]:
            """Encode the samples in the pack using the sample encoder."""
            nonlocal last_sample_encoder_failures

            # Apply the sample encoder to the pack
            if self.sample_encoder is None:
                return pack
            encoded_pack = []
            for sample in pack:
                try:
                    with self._sample_encoder_sample_index.ctx() as encode_idx:
                        encoded_sample = self.sample_encoder(sample)
                    assert not isinstance(encoded_sample, Generator), "Generator not supported"
                    encoded_pack.append(
                        add_sample_restore_key(
                            encoded_sample,
                            encode_idx,
                            src=self,
                        )
                    )
                except SkipSample:
                    pass
                except SYSTEM_EXCEPTIONS:
                    raise FatalSampleError.from_sample(pack)
                except Exception as e:
                    self.error_handler(e, [sample])
                    last_sample_encoder_failures += 1
                    if (
                        self.sample_encoder_failure_tolerance is not None
                        and last_sample_encoder_failures >= self.sample_encoder_failure_tolerance
                    ):
                        raise FatalSampleError.from_sample(
                            pack,
                            f"Sample encoder {self.sample_encoder} failed {last_sample_encoder_failures} times. Likely your code or dataset are broken.",
                        )
            return encoded_pack

        def next_pre_pack():
            """Take the samples from the reading buffer and select groups of samples to be packed
            together."""
            nonlocal last_pre_pack_failures

            assert len(self._pre_packing_buffer) == 0
            if len(self._reading_buffer) > 0:
                # Take all samples from the reading buffer and pre_pack them
                samples = list(self._reading_buffer)
                # Clear buffer and pre_packing_lengths
                self._reading_buffer.clear()
                pre_packing_lengths.clear()
                # Now pre pack the samples
                try:
                    with self._pre_packing_sample_index.ctx():
                        pre_packs = self.pre_packer(samples)
                except SkipSample:
                    pre_packs = []
                except SYSTEM_EXCEPTIONS:
                    raise FatalSampleError.from_sample(samples)
                except Exception as e:
                    self.error_handler(e, samples)
                    pre_packs = []
                    last_pre_pack_failures += 1
                    if (
                        self.pre_packer_failure_tolerance is not None
                        and last_pre_pack_failures >= self.pre_packer_failure_tolerance
                    ):
                        raise FatalSampleError.from_sample(
                            samples,
                            f"Pre packer {self.pre_packer} failed {last_pre_pack_failures} times. Likely your code or dataset are broken.",
                        )

                # Put the pre-packed samples into the pre_packing_buffer
                # They will be flattened here to avoid nested buffers
                # But the lengths of the groups are stored in pre_packing_lengths
                # so that the groups can be separated later
                for pre_pack in pre_packs:
                    if len(pre_pack) > 0:
                        self._pre_packing_buffer.extend(pre_pack)
                        pre_packing_lengths.append(len(pre_pack))

        def next_final_pack() -> Generator[T_batch_sample, None, None]:
            """Yield the next packs from the buffer. The final packer is called on the fly."""
            nonlocal last_final_pack_failures

            pack = list(self._pre_packing_buffer[: pre_packing_lengths[0]])
<<<<<<< HEAD
            pack = encode_pack_samples(pack)
=======
            if len(pack) == 0:
                return
            pack = self._encode_pack_samples(pack)
>>>>>>> ccd491f6

            del self._pre_packing_buffer[: pre_packing_lengths[0]]
            del pre_packing_lengths[0]
            try:
                pack_restore_keys = tuple(get_sample_restore_key(sample) for sample in pack)
                with self._final_packing_sample_index.ctx() as pack_idx:
                    final_packed_sample = self.final_packer(pack)
                if isinstance(final_packed_sample, Generator):
                    assert inspect.isgeneratorfunction(self.final_packer), (
                        f"Generator in {self.final_packer} but not marked as such."
                    )
                    for pack_sub_idx, (pack_idx, inner_batch_sample) in enumerate(
                        self._final_packing_sample_index.iter_ctx(final_packed_sample, pack_idx)
                    ):
                        yield set_sample_restore_key(
                            inner_batch_sample,
                            pack_idx,
                            pack_sub_idx,
                            *pack_restore_keys,
                            src=self,
                        )
                else:
                    yield set_sample_restore_key(
                        final_packed_sample,
                        pack_idx,
                        *pack_restore_keys,
                        src=self,
                    )
            except SkipSample:
                pass
            except SYSTEM_EXCEPTIONS:
                raise FatalSampleError.from_sample(pack)
            except Exception as e:
                self.error_handler(e, pack)
                last_final_pack_failures += 1
                if (
                    self.final_packer_failure_tolerance is not None
                    and last_final_pack_failures >= self.final_packer_failure_tolerance
                ):
                    raise FatalSampleError.from_sample(
                        pack,
                        f"Final packer {self.final_packer} failed {last_final_pack_failures} times. Likely your code or dataset are broken.",
                    )

        # Main loop:
        pre_pack_round = 0
        while True:
            if pre_pack_round > self.pre_packer_failure_tolerance:
                raise RuntimeError(
                    f"Pre packer {self.pre_packer} did not yield any packs after {pre_pack_round} rounds. Likely your code or dataset are broken."
                )
            # Fill a portion of the buffer
            if not self._fill_reading_buffer(src_iter, log_progress=is_initial_pack):
                # Break out of the main loop when the source is exhausted.
                break
            is_initial_pack = False

            # Create new pre packs if necessary
            if len(pre_packing_lengths) == 0:
                assert len(self._pre_packing_buffer) == 0
                assert len(self._reading_buffer) == self.buffer_size
                next_pre_pack()
                if len(pre_packing_lengths) == 0:
                    # Retry packing, nothing was returned.
                    pre_pack_round += 1
                    continue

            if len(pre_packing_lengths) > 0:
                pre_pack_round = 0

            yield from next_final_pack()

        # Yield the remaining packs, flushing the collecting buffer
        while len(pre_packing_lengths) > 0:
            yield from next_final_pack()

        # If there are still samples in the partial reading buffer, pre-pack them and yield the
        # resulting (partial) packs
        if len(self._reading_buffer) > 0:
            next_pre_pack()

        # Yield the remaining packs, flushing the collecting buffer
        while len(pre_packing_lengths) > 0:
            yield from next_final_pack()

    def can_restore_sample(self) -> bool:
        # Cannot really verify if the returned elements contain a __restore_key__.
        # If the user wants to use this, well...
        return (
            super().can_restore_sample()
            and self.final_packer_stateless
            and self.sample_encoder_stateless
        )

    def assert_can_restore(self):
        assert self.final_packer_stateless and self.sample_encoder_stateless, (
            f"Final packer {self.final_packer} and sample encoder {self.sample_encoder} must be stateless to restore samples."
        )
        super().assert_can_restore()

    def restore_sample(self, restore_key: Any) -> T_sample:
        # We need to store multiple indices to restore a batch.
        self.assert_can_restore()
        if inspect.isgeneratorfunction(self.final_packer):
            id, pack_idx, pack_sub_idx, *pack_restore_keys = restore_key
            id, pack_idx, pack_sub_idx, *pack_restore_keys = restore_key
            assert id == type(self).__name__
        else:
            id, pack_idx, *pack_restore_keys = restore_key
            id, pack_idx, *pack_restore_keys = restore_key
            assert id == type(self).__name__

        pack = []
        for inner_idx in pack_restore_keys:
            if self.sample_encoder is not None:
                id, sample_idx, *inner_idx = inner_idx
                assert id == type(self).__name__
                id, sample_idx, *inner_idx = inner_idx
                assert id == type(self).__name__
                assert isinstance(sample_idx, int)
            sample = self.dataset.restore_sample(inner_idx)
            if self.sample_encoder is not None:
                with self._sample_encoder_sample_index.ctx(sample_idx):
                    sample = self.sample_encoder(sample)
                assert not isinstance(sample, Generator), "Generator not supported"
                sample = add_sample_restore_key(sample, sample_idx, src=self)
            pack.append(sample)
        with self._final_packing_sample_index.ctx(pack_idx):
            final_pack = self.final_packer(pack)
        if isinstance(final_pack, Generator):
            assert inspect.isgeneratorfunction(self.final_packer), (
                f"Generator in {self.final_packer} but not marked as such."
            )
            for cur_batch_sub_idx, (pack_idx, inner_batch_sample) in enumerate(
                self._final_packing_sample_index.iter_ctx(final_pack, pack_idx)
            ):
                if cur_batch_sub_idx == pack_sub_idx:
                    return set_sample_restore_key(
                        inner_batch_sample,
                        pack_idx,
                        pack_sub_idx,
                        *pack_restore_keys,
                        src=self,
                    )
            assert False, f"Pack sub-index {pack_sub_idx} not found in pack"
        else:
            return set_sample_restore_key(final_pack, pack_idx, *pack_restore_keys, src=self)

    def config(self) -> Dict[str, Any]:
        return {
            "type": type(self).__qualname__,
            "buffer_size": self.buffer_size,
            "pre_packer": self._function_config(self.pre_packer),
            "final_packer": self._function_config(self.final_packer),
            "final_packer_stateless": self.final_packer_stateless,
            **(
                {
                    "packer_config": (
                        self.packer_config() if callable(self.packer_config) else self.packer_config
                    )
                }
                if self.packer_config
                else {}
            ),
            "error_handler": self._function_config(self.error_handler),
            "worker_config": self.worker_config.config(),
            "dataset": self.dataset.config(),
        }

    def __str__(self):
        return f"PackingDataset(buffer_size={self.buffer_size}, pre_packer={self.pre_packer}, final_packer={self.final_packer}, dataset={self.dataset})"<|MERGE_RESOLUTION|>--- conflicted
+++ resolved
@@ -290,13 +290,9 @@
             nonlocal last_final_pack_failures
 
             pack = list(self._pre_packing_buffer[: pre_packing_lengths[0]])
-<<<<<<< HEAD
-            pack = encode_pack_samples(pack)
-=======
             if len(pack) == 0:
                 return
-            pack = self._encode_pack_samples(pack)
->>>>>>> ccd491f6
+            pack = encode_pack_samples(pack)
 
             del self._pre_packing_buffer[: pre_packing_lengths[0]]
             del pre_packing_lengths[0]
